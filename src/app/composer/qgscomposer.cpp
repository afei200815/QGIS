/***************************************************************************
                         qgscomposer.cpp  -  description
                             -------------------
    begin                : January 2005
    copyright            : (C) 2005 by Radim Blazek
    email                : blazek@itc.it
 ***************************************************************************/

/***************************************************************************
 *                                                                         *
 *   This program is free software; you can redistribute it and/or modify  *
 *   it under the terms of the GNU General Public License as published by  *
 *   the Free Software Foundation; either version 2 of the License, or     *
 *   (at your option) any later version.                                   *
 *                                                                         *
 ***************************************************************************/
#include "qgscomposer.h"

#include <stdexcept>

#include "qgisapp.h"
#include "qgsapplication.h"
#include "qgscomposerruler.h"
#include "qgscomposerview.h"
#include "qgscomposition.h"
#include "qgscompositionwidget.h"
#include "qgsatlascompositionwidget.h"
#include "qgscomposerarrow.h"
#include "qgscomposerarrowwidget.h"
#include "qgscomposerframe.h"
#include "qgscomposerhtml.h"
#include "qgscomposerhtmlwidget.h"
#include "qgscomposerlabel.h"
#include "qgscomposerlabelwidget.h"
#include "qgscomposerlegend.h"
#include "qgscomposerlegendwidget.h"
#include "qgscomposermap.h"
#include "qgsatlascomposition.h"
#include "qgscomposermapwidget.h"
#include "qgscomposerpicture.h"
#include "qgscomposerpicturewidget.h"
#include "qgscomposerscalebar.h"
#include "qgscomposerscalebarwidget.h"
#include "qgscomposershape.h"
#include "qgscomposershapewidget.h"
#include "qgscomposerattributetable.h"
#include "qgscomposertablewidget.h"
#include "qgsexception.h"
#include "qgslogger.h"
#include "qgsproject.h"
#include "qgsmapcanvas.h"
#include "qgsmaprenderer.h"
#include "qgsmessageviewer.h"
#include "qgscontexthelp.h"
#include "qgscursors.h"

#include <QCloseEvent>
#include <QCheckBox>
#include <QDesktopWidget>
#include <QDialog>
#include <QFileDialog>
#include <QFileInfo>
#include <QIcon>
#include <QImageWriter>
#include <QLabel>
#include <QMatrix>
#include <QMenuBar>
#include <QMessageBox>
#include <QPageSetupDialog>
#include <QPainter>
#include <QPixmap>
#include <QPrintDialog>
#include <QSettings>
#include <QSizeGrip>
#include <QSvgGenerator>
#include <QTimer>
#include <QToolBar>
#include <QToolButton>
#include <QUndoView>
#include <QPaintEngine>
#include <QProgressBar>
#include <QProgressDialog>


// sort function for QList<QAction*>, e.g. menu listings
static bool cmpByText_( QAction* a, QAction* b )
{
  return QString::localeAwareCompare( a->text(), b->text() ) < 0;
}

QgsComposer::QgsComposer( QgisApp *qgis, const QString& title )
    : QMainWindow()
    , mTitle( title )
    , mQgis( qgis )
    , mUndoView( 0 )
{
  setupUi( this );
  setWindowTitle( mTitle );
  setupTheme();
  connect( mButtonBox, SIGNAL( rejected() ), this, SLOT( close() ) );

  QSettings settings;
  setStyleSheet( mQgis->styleSheet() );

  int size = settings.value( "/IconSize", QGIS_ICON_SIZE ).toInt();
  setIconSize( QSize( size, size ) );

  QToolButton* orderingToolButton = new QToolButton( this );
  orderingToolButton->setPopupMode( QToolButton::InstantPopup );
  orderingToolButton->setAutoRaise( true );
  orderingToolButton->setToolButtonStyle( Qt::ToolButtonIconOnly );
  orderingToolButton->addAction( mActionRaiseItems );
  orderingToolButton->addAction( mActionLowerItems );
  orderingToolButton->addAction( mActionMoveItemsToTop );
  orderingToolButton->addAction( mActionMoveItemsToBottom );
  orderingToolButton->setDefaultAction( mActionRaiseItems );
  mItemActionToolbar->addWidget( orderingToolButton );

  QToolButton* alignToolButton = new QToolButton( this );
  alignToolButton->setPopupMode( QToolButton::InstantPopup );
  alignToolButton->setAutoRaise( true );
  alignToolButton->setToolButtonStyle( Qt::ToolButtonIconOnly );

  alignToolButton->addAction( mActionAlignLeft );
  alignToolButton->addAction( mActionAlignHCenter );
  alignToolButton->addAction( mActionAlignRight );
  alignToolButton->addAction( mActionAlignTop );
  alignToolButton->addAction( mActionAlignVCenter );
  alignToolButton->addAction( mActionAlignBottom );
  alignToolButton->setDefaultAction( mActionAlignLeft );
  mItemActionToolbar->addWidget( alignToolButton );

  QToolButton* shapeToolButton = new QToolButton( mItemToolbar );
  shapeToolButton->setCheckable( true );
  shapeToolButton->setPopupMode( QToolButton::InstantPopup );
  shapeToolButton->setAutoRaise( true );
  shapeToolButton->setToolButtonStyle( Qt::ToolButtonIconOnly );
  shapeToolButton->addAction( mActionAddRectangle );
  shapeToolButton->addAction( mActionAddTriangle );
  shapeToolButton->addAction( mActionAddEllipse );
  shapeToolButton->setDefaultAction( mActionAddEllipse );
  mItemToolbar->insertWidget( mActionAddArrow, shapeToolButton );

  QActionGroup* toggleActionGroup = new QActionGroup( this );
  toggleActionGroup->addAction( mActionMoveItemContent );
  toggleActionGroup->addAction( mActionAddNewMap );
  toggleActionGroup->addAction( mActionAddNewLabel );
  toggleActionGroup->addAction( mActionAddNewLegend );
  toggleActionGroup->addAction( mActionAddNewScalebar );
  toggleActionGroup->addAction( mActionAddImage );
  toggleActionGroup->addAction( mActionSelectMoveItem );
  toggleActionGroup->addAction( mActionAddRectangle );
  toggleActionGroup->addAction( mActionAddTriangle );
  toggleActionGroup->addAction( mActionAddEllipse );
  toggleActionGroup->addAction( mActionAddArrow );
  toggleActionGroup->addAction( mActionAddTable );
  toggleActionGroup->addAction( mActionAddHtml );
  toggleActionGroup->setExclusive( true );


  mActionAddNewMap->setCheckable( true );
  mActionAddNewLabel->setCheckable( true );
  mActionAddNewLegend->setCheckable( true );
  mActionSelectMoveItem->setCheckable( true );
  mActionAddNewScalebar->setCheckable( true );
  mActionAddImage->setCheckable( true );
  mActionMoveItemContent->setCheckable( true );
  mActionAddArrow->setCheckable( true );

#ifdef Q_WS_MAC
  mActionQuit->setText( tr( "Close" ) );
  mActionQuit->setShortcut( QKeySequence::Close );
  QMenu *appMenu = menuBar()->addMenu( tr( "QGIS" ) );
  appMenu->addAction( mQgis->actionAbout() );
  appMenu->addAction( mQgis->actionOptions() );
#endif

  QMenu *composerMenu = menuBar()->addMenu( tr( "Composer" ) );
  composerMenu->addAction( mActionSaveProject );
  composerMenu->addSeparator();
  composerMenu->addAction( mActionNewComposer );
  composerMenu->addAction( mActionDuplicateComposer );
  composerMenu->addAction( mActionComposerManager );

  mPrintComposersMenu = new QMenu( tr( "Print Composers" ), this );
  mPrintComposersMenu->setObjectName( "mPrintComposersMenu" );
  connect( mPrintComposersMenu, SIGNAL( aboutToShow() ), this, SLOT( populatePrintComposersMenu() ) );
  composerMenu->addMenu( mPrintComposersMenu );

  composerMenu->addSeparator();
  composerMenu->addAction( mActionNewFromTemplate );
  composerMenu->addAction( mActionLoadFromTemplate );
  composerMenu->addAction( mActionSaveAsTemplate );
  composerMenu->addSeparator();
  composerMenu->addAction( mActionExportAsImage );
  composerMenu->addAction( mActionExportAsPDF );
  composerMenu->addAction( mActionExportAsSVG );
  composerMenu->addSeparator();
  composerMenu->addAction( mActionPageSetup );
  composerMenu->addAction( mActionPrint );
  composerMenu->addSeparator();
  composerMenu->addAction( mActionQuit );
  QObject::connect( mActionQuit, SIGNAL( triggered() ), this, SLOT( close() ) );

  QMenu *viewMenu = menuBar()->addMenu( tr( "View" ) );
  viewMenu->addAction( mActionZoomIn );
  viewMenu->addAction( mActionZoomOut );
  viewMenu->addAction( mActionZoomAll );
  viewMenu->addSeparator();
  viewMenu->addAction( mActionRefreshView );

  // Panel and toolbar submenus
  mPanelMenu = new QMenu( tr( "Panels" ), this );
  mPanelMenu->setObjectName( "mPanelMenu" );
  mToolbarMenu = new QMenu( tr( "Toolbars" ), this );
  mToolbarMenu->setObjectName( "mToolbarMenu" );
  viewMenu->addSeparator();
  viewMenu->addMenu( mPanelMenu );
  viewMenu->addMenu( mToolbarMenu );
  // toolBar already exists, add other widgets as they are created
  mToolbarMenu->addAction( mComposerToolbar->toggleViewAction() );
  mToolbarMenu->addAction( mPaperNavToolbar->toggleViewAction() );
  mToolbarMenu->addAction( mItemActionToolbar->toggleViewAction() );
  mToolbarMenu->addAction( mItemToolbar->toggleViewAction() );

  QMenu *layoutMenu = menuBar()->addMenu( tr( "Layout" ) );
  layoutMenu->addAction( mActionUndo );
  layoutMenu->addAction( mActionRedo );
  layoutMenu->addSeparator();
  layoutMenu->addAction( mActionAddNewMap );
  layoutMenu->addAction( mActionAddNewLabel );
  layoutMenu->addAction( mActionAddNewScalebar );
  layoutMenu->addAction( mActionAddNewLegend );
  layoutMenu->addAction( mActionAddImage );
  layoutMenu->addAction( mActionSelectMoveItem );
  layoutMenu->addAction( mActionMoveItemContent );

  layoutMenu->addAction( mActionAddArrow );
  layoutMenu->addAction( mActionAddTable );
  layoutMenu->addSeparator();
  layoutMenu->addAction( mActionGroupItems );
  layoutMenu->addAction( mActionUngroupItems );
  layoutMenu->addAction( mActionRaiseItems );
  layoutMenu->addAction( mActionLowerItems );
  layoutMenu->addAction( mActionMoveItemsToTop );
  layoutMenu->addAction( mActionMoveItemsToBottom );

#ifdef Q_WS_MAC
  // this doesn't work on Mac anymore: menuBar()->addMenu( mQgis->windowMenu() );
  // QgsComposer::populateWithOtherMenu should work recursively with submenus and regardless of Qt version
  mWindowMenu = new QMenu( tr( "Window" ), this );
  mWindowMenu->setObjectName( "mWindowMenu" );
  connect( mWindowMenu, SIGNAL( aboutToShow() ), this, SLOT( populateWindowMenu() ) );
  menuBar()->addMenu( mWindowMenu );

  mHelpMenu = new QMenu( tr( "Help" ), this );
  mHelpMenu->setObjectName( "mHelpMenu" );
  connect( mHelpMenu, SIGNAL( aboutToShow() ), this, SLOT( populateHelpMenu() ) );
  menuBar()->addMenu( mHelpMenu );
#endif

  mFirstTime = true;

  // Create action to select this window
  mWindowAction = new QAction( windowTitle(), this );
  connect( mWindowAction, SIGNAL( triggered() ), this, SLOT( activate() ) );

  QgsDebugMsg( "entered." );

  setMouseTracking( true );
  mViewFrame->setMouseTracking( true );

  //create composer view and layout with rulers
  mView = 0;
  mViewLayout = new QGridLayout();
  mViewLayout->setSpacing( 0 );
  mViewLayout->setMargin( 0 );
  mHorizontalRuler = new QgsComposerRuler( QgsComposerRuler::Horizontal );
  mVerticalRuler = new QgsComposerRuler( QgsComposerRuler::Vertical );
  QWidget* fake = new QWidget();
  fake->setAttribute( Qt::WA_NoMousePropagation );
  fake->setBackgroundRole( QPalette::Window );
  fake->setFixedSize( 20, 20 );
  mViewLayout->addWidget( fake, 0, 0 );
  mViewLayout->addWidget( mHorizontalRuler, 0, 1 );
  mViewLayout->addWidget( mVerticalRuler, 1, 0 );
  createComposerView();
  mViewFrame->setLayout( mViewLayout );

  //init undo/redo buttons
  mComposition  = new QgsComposition( mQgis->mapCanvas()->mapRenderer() );

  mActionUndo->setEnabled( false );
  mActionRedo->setEnabled( false );
  if ( mComposition->undoStack() )
  {
    connect( mComposition->undoStack(), SIGNAL( canUndoChanged( bool ) ), mActionUndo, SLOT( setEnabled( bool ) ) );
    connect( mComposition->undoStack(), SIGNAL( canRedoChanged( bool ) ), mActionRedo, SLOT( setEnabled( bool ) ) );
  }

  connectSlots();


  mComposition->setParent( mView );
  mView->setComposition( mComposition );

  int minDockWidth( 335 );

  setTabPosition( Qt::AllDockWidgetAreas, QTabWidget::North );
  mGeneralDock = new QDockWidget( tr( "Composition" ), this );
  mGeneralDock->setObjectName( "CompositionDock" );
  mGeneralDock->setMinimumWidth( minDockWidth );
  mPanelMenu->addAction( mGeneralDock->toggleViewAction() );
  mItemDock = new QDockWidget( tr( "Item Properties" ), this );
  mItemDock->setObjectName( "ItemDock" );
  mItemDock->setMinimumWidth( minDockWidth );
  mPanelMenu->addAction( mItemDock->toggleViewAction() );
  mUndoDock = new QDockWidget( tr( "Command history" ), this );
  mUndoDock->setObjectName( "CommandDock" );
  mPanelMenu->addAction( mUndoDock->toggleViewAction() );
  mAtlasDock = new QDockWidget( tr( "Atlas generation" ), this );
  mAtlasDock->setObjectName( "AtlasDock" );
  mPanelMenu->addAction( mAtlasDock->toggleViewAction() );

  mGeneralDock->setFeatures( QDockWidget::DockWidgetMovable | QDockWidget::DockWidgetClosable );
  mItemDock->setFeatures( QDockWidget::DockWidgetMovable | QDockWidget::DockWidgetClosable );
  mUndoDock->setFeatures( QDockWidget::DockWidgetMovable | QDockWidget::DockWidgetClosable );
  mAtlasDock->setFeatures( QDockWidget::DockWidgetMovable | QDockWidget::DockWidgetClosable );

  QgsCompositionWidget* compositionWidget = new QgsCompositionWidget( mGeneralDock, mComposition );
  connect( mComposition, SIGNAL( paperSizeChanged() ), compositionWidget, SLOT( displayCompositionWidthHeight() ) );
  mGeneralDock->setWidget( compositionWidget );

  //undo widget
  mUndoView = new QUndoView( mComposition->undoStack(), this );
  mUndoDock->setWidget( mUndoView );

  addDockWidget( Qt::RightDockWidgetArea, mItemDock );
  addDockWidget( Qt::RightDockWidgetArea, mGeneralDock );
  addDockWidget( Qt::RightDockWidgetArea, mUndoDock );
  addDockWidget( Qt::RightDockWidgetArea, mAtlasDock );

  QgsAtlasCompositionWidget* atlasWidget = new QgsAtlasCompositionWidget( mGeneralDock, mComposition );
  mAtlasDock->setWidget( atlasWidget );

  mItemDock->show();
  mGeneralDock->show();
  mUndoDock->show();
  mAtlasDock->show();

  tabifyDockWidget( mGeneralDock, mUndoDock );
  tabifyDockWidget( mItemDock, mUndoDock );
  tabifyDockWidget( mGeneralDock, mItemDock );
  tabifyDockWidget( mItemDock, mAtlasDock );

  mGeneralDock->raise();

  // Create size grip (needed by Mac OS X for QMainWindow if QStatusBar is not visible)
  mSizeGrip = new QSizeGrip( this );
  mSizeGrip->resize( mSizeGrip->sizeHint() );
  mSizeGrip->move( rect().bottomRight() - mSizeGrip->rect().bottomRight() );

  restoreWindowState();
  setSelectionTool();

  mView->setFocus();

  //connect with signals from QgsProject to write project files
  if ( QgsProject::instance() )
  {
    connect( QgsProject::instance(), SIGNAL( writeProject( QDomDocument& ) ), this, SLOT( writeXML( QDomDocument& ) ) );
  }
}

QgsComposer::~QgsComposer()
{
  deleteItemWidgets();
}

void QgsComposer::setupTheme()
{
  //now set all the icons - getThemeIcon will fall back to default theme if its
  //missing from active theme
  mActionQuit->setIcon( QgsApplication::getThemeIcon( "/mActionFileExit.png" ) );
  mActionSaveProject->setIcon( QgsApplication::getThemeIcon( "/mActionFileSave.png" ) );
  mActionNewComposer->setIcon( QgsApplication::getThemeIcon( "/mActionNewComposer.png" ) );
  mActionDuplicateComposer->setIcon( QgsApplication::getThemeIcon( "/mActionDuplicateComposer.png" ) );
  mActionComposerManager->setIcon( QgsApplication::getThemeIcon( "/mActionComposerManager.png" ) );
  mActionNewFromTemplate->setIcon( QgsApplication::getThemeIcon( "/mActionNewComposer.png" ) );
  mActionLoadFromTemplate->setIcon( QgsApplication::getThemeIcon( "/mActionFileOpen.png" ) );
  mActionSaveAsTemplate->setIcon( QgsApplication::getThemeIcon( "/mActionFileSaveAs.png" ) );
  mActionExportAsImage->setIcon( QgsApplication::getThemeIcon( "/mActionSaveMapAsImage.png" ) );
  mActionExportAsSVG->setIcon( QgsApplication::getThemeIcon( "/mActionSaveAsSVG.png" ) );
  mActionExportAsPDF->setIcon( QgsApplication::getThemeIcon( "/mActionSaveAsPDF.png" ) );
  mActionPrint->setIcon( QgsApplication::getThemeIcon( "/mActionFilePrint.png" ) );
  mActionZoomAll->setIcon( QgsApplication::getThemeIcon( "/mActionZoomFullExtent.png" ) );
  mActionZoomIn->setIcon( QgsApplication::getThemeIcon( "/mActionZoomIn.png" ) );
  mActionZoomOut->setIcon( QgsApplication::getThemeIcon( "/mActionZoomOut.png" ) );
  mActionRefreshView->setIcon( QgsApplication::getThemeIcon( "/mActionDraw.png" ) );
  mActionUndo->setIcon( QgsApplication::getThemeIcon( "/mActionUndo.png" ) );
  mActionRedo->setIcon( QgsApplication::getThemeIcon( "/mActionRedo.png" ) );
  mActionAddImage->setIcon( QgsApplication::getThemeIcon( "/mActionAddImage.png" ) );
  mActionAddNewMap->setIcon( QgsApplication::getThemeIcon( "/mActionAddMap.png" ) );
  mActionAddNewLabel->setIcon( QgsApplication::getThemeIcon( "/mActionLabel.png" ) );
  mActionAddNewLegend->setIcon( QgsApplication::getThemeIcon( "/mActionAddLegend.png" ) );
  mActionAddNewScalebar->setIcon( QgsApplication::getThemeIcon( "/mActionScaleBar.png" ) );
  mActionAddRectangle->setIcon( QgsApplication::getThemeIcon( "/mActionAddBasicShape.png" ) );
  mActionAddTriangle->setIcon( QgsApplication::getThemeIcon( "/mActionAddBasicShape.png" ) );
  mActionAddEllipse->setIcon( QgsApplication::getThemeIcon( "/mActionAddBasicShape.png" ) );
  mActionAddArrow->setIcon( QgsApplication::getThemeIcon( "/mActionAddArrow.png" ) );
  mActionAddTable->setIcon( QgsApplication::getThemeIcon( "/mActionOpenTable.png" ) );
  mActionAddHtml->setIcon( QgsApplication::getThemeIcon( "/mActionAddHtml.png" ) );
  mActionSelectMoveItem->setIcon( QgsApplication::getThemeIcon( "/mActionSelectPan.png" ) );
  mActionMoveItemContent->setIcon( QgsApplication::getThemeIcon( "/mActionMoveItemContent.png" ) );
  mActionGroupItems->setIcon( QgsApplication::getThemeIcon( "/mActionGroupItems.png" ) );
  mActionUngroupItems->setIcon( QgsApplication::getThemeIcon( "/mActionUngroupItems.png" ) );
  mActionRaiseItems->setIcon( QgsApplication::getThemeIcon( "/mActionRaiseItems.png" ) );
  mActionLowerItems->setIcon( QgsApplication::getThemeIcon( "/mActionLowerItems.png" ) );
  mActionMoveItemsToTop->setIcon( QgsApplication::getThemeIcon( "/mActionMoveItemsToTop.png" ) );
  mActionMoveItemsToBottom->setIcon( QgsApplication::getThemeIcon( "/mActionMoveItemsToBottom.png" ) );
  mActionAlignLeft->setIcon( QgsApplication::getThemeIcon( "/mActionAlignLeft.png" ) );
  mActionAlignHCenter->setIcon( QgsApplication::getThemeIcon( "/mActionAlignHCenter.png" ) );
  mActionAlignRight->setIcon( QgsApplication::getThemeIcon( "/mActionAlignRight.png" ) );
  mActionAlignTop->setIcon( QgsApplication::getThemeIcon( "/mActionAlignTop.png" ) );
  mActionAlignVCenter->setIcon( QgsApplication::getThemeIcon( "/mActionAlignVCenter.png" ) );
  mActionAlignBottom->setIcon( QgsApplication::getThemeIcon( "/mActionAlignBottom.png" ) );
}

void QgsComposer::setIconSizes( int size )
{
  //Set the icon size of for all the toolbars created in the future.
  setIconSize( QSize( size, size ) );

  //Change all current icon sizes.
  QList<QToolBar *> toolbars = findChildren<QToolBar *>();
  foreach ( QToolBar * toolbar, toolbars )
  {
    toolbar->setIconSize( QSize( size, size ) );
  }
}

void QgsComposer::connectSlots()
{
  connect( mView, SIGNAL( selectedItemChanged( QgsComposerItem* ) ), this, SLOT( showItemOptions( QgsComposerItem* ) ) );
  connect( mView, SIGNAL( itemRemoved( QgsComposerItem* ) ), this, SLOT( deleteItem( QgsComposerItem* ) ) );
  connect( mView, SIGNAL( actionFinished() ), this, SLOT( setSelectionTool() ) );

  connect( mComposition, SIGNAL( selectedItemChanged( QgsComposerItem* ) ), this, SLOT( showItemOptions( QgsComposerItem* ) ) );
  connect( mComposition, SIGNAL( composerArrowAdded( QgsComposerArrow* ) ), this, SLOT( addComposerArrow( QgsComposerArrow* ) ) );
  connect( mComposition, SIGNAL( composerHtmlFrameAdded( QgsComposerHtml*, QgsComposerFrame* ) ), this, SLOT( addComposerHtmlFrame( QgsComposerHtml*, QgsComposerFrame* ) ) );
  connect( mComposition, SIGNAL( composerLabelAdded( QgsComposerLabel* ) ), this, SLOT( addComposerLabel( QgsComposerLabel* ) ) );
  connect( mComposition, SIGNAL( composerMapAdded( QgsComposerMap* ) ), this, SLOT( addComposerMap( QgsComposerMap* ) ) );
  connect( mComposition, SIGNAL( composerScaleBarAdded( QgsComposerScaleBar* ) ), this, SLOT( addComposerScaleBar( QgsComposerScaleBar* ) ) );
  connect( mComposition, SIGNAL( composerLegendAdded( QgsComposerLegend* ) ), this, SLOT( addComposerLegend( QgsComposerLegend* ) ) );
  connect( mComposition, SIGNAL( composerPictureAdded( QgsComposerPicture* ) ), this, SLOT( addComposerPicture( QgsComposerPicture* ) ) );
  connect( mComposition, SIGNAL( composerShapeAdded( QgsComposerShape* ) ), this, SLOT( addComposerShape( QgsComposerShape* ) ) );
  connect( mComposition, SIGNAL( composerTableAdded( QgsComposerAttributeTable* ) ), this, SLOT( addComposerTable( QgsComposerAttributeTable* ) ) );
  connect( mComposition, SIGNAL( itemRemoved( QgsComposerItem* ) ), this, SLOT( deleteItem( QgsComposerItem* ) ) );
}

void QgsComposer::open( void )
{
  if ( mFirstTime )
  {
    //mComposition->createDefault();
    mFirstTime = false;
    show();
    zoomFull(); // zoomFull() does not work properly until we have called show()
    if ( mView )
    {
      mView->updateRulers();
    }
  }

  else
  {
    show(); //make sure the window is displayed - with a saved project, it's possible to not have already called show()
    //is that a bug?
    activate(); //bring the composer window to the front
  }
}

void QgsComposer::activate()
{
  bool shown = isVisible();
  show();
  raise();
  setWindowState( windowState() & ~Qt::WindowMinimized );
  activateWindow();
  if ( !shown )
  {
    on_mActionZoomAll_triggered();
  }
}

#ifdef Q_WS_MAC
void QgsComposer::changeEvent( QEvent* event )
{
  QMainWindow::changeEvent( event );
  switch ( event->type() )
  {
    case QEvent::ActivationChange:
      if ( QApplication::activeWindow() == this )
      {
        mWindowAction->setChecked( true );
      }
      break;

    default:
      break;
  }
}
#endif

void QgsComposer::setTitle( const QString& title )
{
  mTitle = title;
  setWindowTitle( mTitle );
  if ( mWindowAction )
  {
    mWindowAction->setText( title );
  }
}

QDialog* QgsComposer::busyIndicatorDialog( const QString& message, QWidget* parent )
{
  QDialog* dlg = new QDialog( parent );
  dlg->setLayout( new QVBoxLayout() );
  dlg->setWindowModality( Qt::WindowModal );
  dlg->setAttribute( Qt::WA_DeleteOnClose );
  dlg->setMinimumWidth( 250 );
  if ( !message.isEmpty() )
  {
    dlg->layout()->addWidget( new QLabel( message ) );
  }
  QProgressBar* pb = new QProgressBar();
  pb->setMaximum( 0 ); // show as busy indicator
  dlg->layout()->addWidget( pb );

  return dlg;
}

void QgsComposer::showItemOptions( QgsComposerItem* item )
{
  QWidget* currentWidget = mItemDock->widget();

  if ( !item )
  {
    mItemDock->setWidget( 0 );
    return;
  }

  QMap<QgsComposerItem*, QWidget*>::iterator it = mItemWidgetMap.find( item );
  if ( it == mItemWidgetMap.constEnd() )
  {
    return;
  }

  QWidget* newWidget = it.value();

  if ( !newWidget || newWidget == currentWidget ) //bail out if new widget does not exist or is already there
  {
    return;
  }

  mItemDock->setWidget( newWidget );
}

QgsMapCanvas *QgsComposer::mapCanvas( void )
{
  return mQgis->mapCanvas();
}

QgsComposerView *QgsComposer::view( void )
{
  return mView;
}

void QgsComposer::zoomFull( void )
{
  if ( mView )
  {
    int nPages = mComposition->numPages();
    if ( nPages < 1 )
    {
      return;
    }
    double height = mComposition->paperHeight() * nPages + mComposition->spaceBetweenPages() * ( nPages - 1 );
    mView->fitInView( 0, 0, mComposition->paperWidth() + 1, height + 1, Qt::KeepAspectRatio );
  }
}

void QgsComposer::on_mActionZoomAll_triggered()
{
  zoomFull();
  mView->updateRulers();
  mView->update();
  emit zoomLevelChanged();
}

void QgsComposer::on_mActionZoomIn_triggered()
{
  mView->scale( 2, 2 );
  mView->updateRulers();
  mView->update();
  emit zoomLevelChanged();
}

void QgsComposer::on_mActionZoomOut_triggered()
{
  mView->scale( .5, .5 );
  mView->updateRulers();
  mView->update();
  emit zoomLevelChanged();
}

void QgsComposer::on_mActionRefreshView_triggered()
{
  if ( !mComposition )
  {
    return;
  }

  //refresh preview of all composer maps
  QMap<QgsComposerItem*, QWidget*>::iterator it = mItemWidgetMap.begin();
  for ( ; it != mItemWidgetMap.end(); ++it )
  {
    QgsComposerMap* map = dynamic_cast<QgsComposerMap*>( it.key() );
    if ( map && !map->isDrawing() )
    {
      map->cache();
      map->update();
    }
  }

  mComposition->update();
}

void QgsComposer::on_mActionExportAsPDF_triggered()
{
  if ( !mComposition || !mView )
  {
    return;
  }

  if ( containsWMSLayer() )
  {
    showWMSPrintingWarning();
  }

  bool hasAnAtlas = mComposition->atlasComposition().enabled();
  bool atlasOnASingleFile = hasAnAtlas && mComposition->atlasComposition().singleFile();
  QgsAtlasComposition* atlasMap = &mComposition->atlasComposition();

  QString outputFileName;
  QString outputDir;

  if ( !hasAnAtlas || atlasOnASingleFile )
  {
    QSettings myQSettings;  // where we keep last used filter in persistent state
    QString lastUsedFile = myQSettings.value( "/UI/lastSaveAsPdfFile", "qgis.pdf" ).toString();
    QFileInfo file( lastUsedFile );

    outputFileName = QFileDialog::getSaveFileName(
                       this,
                       tr( "Choose a file name to save the map as" ),
                       file.path(),
                       tr( "PDF Format" ) + " (*.pdf *.PDF)" );
    if ( outputFileName.isEmpty() )
    {
      return;
    }

    if ( !outputFileName.endsWith( ".pdf", Qt::CaseInsensitive ) )
    {
      outputFileName += ".pdf";
    }

    myQSettings.setValue( "/UI/lastSaveAsPdfFile", outputFileName );
  }
  // else, we need to choose a directory
  else
  {
    if ( atlasMap->filenamePattern().size() == 0 )
    {
      int res = QMessageBox::warning( 0, tr( "Empty filename pattern" ),
                                      tr( "The filename pattern is empty. A default one will be used." ),
                                      QMessageBox::Ok | QMessageBox::Cancel,
                                      QMessageBox::Ok );
      if ( res == QMessageBox::Cancel )
      {
        return;
      }
      atlasMap->setFilenamePattern( "'output_'||$feature" );
    }

    QSettings myQSettings;
    QString lastUsedDir = myQSettings.value( "/UI/lastSaveAtlasAsPdfDir", "." ).toString();
    outputDir = QFileDialog::getExistingDirectory( this,
                tr( "Directory where to save PDF files" ),
                lastUsedDir,
                QFileDialog::ShowDirsOnly );
    if ( outputDir.isEmpty() )
    {
      return;
    }
    // test directory (if it exists and is writeable)
    if ( !QDir( outputDir ).exists() || !QFileInfo( outputDir ).isWritable() )
    {
      QMessageBox::warning( 0, tr( "Unable to write into the directory" ),
                            tr( "The given output directory is not writeable. Cancelling." ),
                            QMessageBox::Ok,
                            QMessageBox::Ok );
      return;
    }

    myQSettings.setValue( "/UI/lastSaveAtlasAsPdfDir", outputDir );
  }

  mView->setPaintingEnabled( false );

  if ( hasAnAtlas )
  {
    QPrinter printer;

    QPainter painter;

    try
    {
      atlasMap->beginRender();
    }
    catch ( std::exception& e )
    {
      QMessageBox::warning( this, tr( "Atlas processing error" ),
                            e.what(),
                            QMessageBox::Ok,
                            QMessageBox::Ok );
      mView->setPaintingEnabled( true );
      return;
    }
    if ( atlasOnASingleFile )
    {
      mComposition->beginPrintAsPDF( printer, outputFileName );
      // set the correct resolution
      mComposition->beginPrint( printer );
      painter.begin( &printer );
    }

    QProgressDialog progress( tr( "Rendering maps..." ), tr( "Abort" ), 0, atlasMap->numFeatures(), this );
    QApplication::setOverrideCursor( Qt::BusyCursor );

    for ( size_t featureI = 0; featureI < atlasMap->numFeatures(); ++featureI )
    {
      progress.setValue( featureI );
      // process input events in order to allow aborting
      QCoreApplication::processEvents();
      if ( progress.wasCanceled() )
      {
        atlasMap->endRender();
        break;
      }
      try
      {
        atlasMap->prepareForFeature( featureI );
      }
      catch ( std::runtime_error& e )
      {
        QMessageBox::warning( this, tr( "Atlas processing error" ),
                              e.what(),
                              QMessageBox::Ok,
                              QMessageBox::Ok );
        mView->setPaintingEnabled( true );
        return;
      }
      if ( !atlasOnASingleFile )
      {
	// bugs #7263 and #6856
	// QPrinter does not seem to be reset correctly and may cause generated PDFs (all except the first) corrupted
	// when transparent objects are rendered. We thus use a new QPrinter object here
	QPrinter multiFilePrinter;
        outputFileName = QDir( outputDir ).filePath( atlasMap->currentFilename() ) + ".pdf";
	mComposition->beginPrintAsPDF( multiFilePrinter, outputFileName );
        // set the correct resolution
        mComposition->beginPrint( multiFilePrinter );
        painter.begin( &multiFilePrinter );
        mComposition->doPrint( multiFilePrinter, painter );
        painter.end();
      }
      else
      {
        if ( featureI > 0 )
        {
          printer.newPage();
        }
        mComposition->doPrint( printer, painter );
      }
    }
    atlasMap->endRender();
    if ( atlasOnASingleFile )
    {
      painter.end();
    }
  }
  else
  {
    mComposition->exportAsPDF( outputFileName );
  }

  mView->setPaintingEnabled( true );
  QApplication::restoreOverrideCursor();
}

void QgsComposer::on_mActionPrint_triggered()
{
  if ( !mComposition || !mView )
  {
    return;
  }

  if ( containsWMSLayer() )
  {
    showWMSPrintingWarning();
  }

  //orientation and page size are already set to QPrinter in the page setup dialog
  QPrintDialog printDialog( &mPrinter, 0 );
  if ( printDialog.exec() != QDialog::Accepted )
  {
    return;
  }

  QApplication::setOverrideCursor( Qt::BusyCursor );
  mView->setPaintingEnabled( false );

  QgsAtlasComposition* atlasMap = &mComposition->atlasComposition();
  if ( !atlasMap->enabled() )
  {
    mComposition->print( mPrinter );
  }
  else
  {

    mComposition->beginPrint( mPrinter );
    QPainter painter( &mPrinter );
    try
    {
      atlasMap->beginRender();
    }
    catch ( std::exception& e )
    {
      QMessageBox::warning( this, tr( "Atlas processing error" ),
                            e.what(),
                            QMessageBox::Ok,
                            QMessageBox::Ok );
      mView->setPaintingEnabled( true );
      return;
    }
    QProgressDialog progress( tr( "Rendering maps..." ), tr( "Abort" ), 0, atlasMap->numFeatures(), this );

    for ( size_t i = 0; i < atlasMap->numFeatures(); ++i )
    {
      progress.setValue( i );
      // process input events in order to allow cancelling
      QCoreApplication::processEvents();

      if ( progress.wasCanceled() )
      {
        atlasMap->endRender();
        break;
      }
      try
      {
        atlasMap->prepareForFeature( i );
      }
      catch ( std::runtime_error& e )
      {
        QMessageBox::warning( this, tr( "Atlas processing error" ),
                              e.what(),
                              QMessageBox::Ok,
                              QMessageBox::Ok );
        mView->setPaintingEnabled( true );
        return;
      }


      if ( i > 0 )
      {
        mPrinter.newPage();
      }
      mComposition->doPrint( mPrinter, painter );
    }
    atlasMap->endRender();
    painter.end();
  }

  mView->setPaintingEnabled( true );
  QApplication::restoreOverrideCursor();
}

void QgsComposer::on_mActionExportAsImage_triggered()
{
  if ( !mComposition || !mView )
  {
    return;
  }

  if ( containsWMSLayer() )
  {
    showWMSPrintingWarning();
  }

  // Image size
  int width = ( int )( mComposition->printResolution() * mComposition->paperWidth() / 25.4 );
  int height = ( int )( mComposition-> printResolution() * mComposition->paperHeight() / 25.4 );

  int memuse = width * height * 3 / 1000000;  // pixmap + image
  QgsDebugMsg( QString( "Image %1x%2" ).arg( width ).arg( height ) );
  QgsDebugMsg( QString( "memuse = %1" ).arg( memuse ) );

  if ( memuse > 200 )   // about 4500x4500
  {
    int answer = QMessageBox::warning( 0, tr( "Big image" ),
                                       tr( "To create image %1x%2 requires about %3 MB of memory. Proceed?" )
                                       .arg( width ).arg( height ).arg( memuse ),
                                       QMessageBox::Ok | QMessageBox::Cancel,  QMessageBox::Ok );

    raise();
    if ( answer == QMessageBox::Cancel )
      return;
  }

  QgsAtlasComposition* atlasMap = &mComposition->atlasComposition();
  if ( !atlasMap->enabled() )
  {
    QPair<QString, QString> fileNExt = QgisGui::getSaveAsImageName( this, tr( "Choose a file name to save the map image as" ) );

    if ( fileNExt.first.isEmpty() )
    {
      return;
    }

    mView->setPaintingEnabled( false );

    for ( int i = 0; i < mComposition->numPages(); ++i )
    {
      QImage image = mComposition->printPageAsRaster( i );
      if ( i == 0 )
      {
        image.save( fileNExt.first, fileNExt.second.toLocal8Bit().constData() );
      }
      else
      {
        QFileInfo fi( fileNExt.first );
        QString outputFilePath = fi.absolutePath() + "/" + fi.baseName() + "_" + QString::number( i + 1 ) + "." + fi.suffix();
        image.save( outputFilePath, fileNExt.second.toLocal8Bit().constData() );
      }
    }
    mView->setPaintingEnabled( true );
  }
  else
  {
    // else, it has an atlas to render, so a directory must first be selected
    if ( atlasMap->filenamePattern().size() == 0 )
    {
      int res = QMessageBox::warning( 0, tr( "Empty filename pattern" ),
                                      tr( "The filename pattern is empty. A default one will be used." ),
                                      QMessageBox::Ok | QMessageBox::Cancel,
                                      QMessageBox::Ok );
      if ( res == QMessageBox::Cancel )
      {
        return;
      }
      atlasMap->setFilenamePattern( "'output_'||$feature" );
    }

    QSettings myQSettings;
    QString lastUsedDir = myQSettings.value( "/UI/lastSaveAtlasAsImagesDir", "." ).toString();
    QString lastUsedFormat = myQSettings.value( "/UI/lastSaveAtlasAsImagesFormat", "jpg" ).toString();

    QFileDialog dlg( this, tr( "Directory where to save image files" ) );
    dlg.setFileMode( QFileDialog::Directory );
    dlg.setOption( QFileDialog::ShowDirsOnly, true );

    //
    // Build an augmented FileDialog with a combo box to select the output format
    QComboBox *box = new QComboBox();
    QHBoxLayout* hlayout = new QHBoxLayout();
    QWidget* widget = new QWidget();

    QList<QByteArray> formats = QImageWriter::supportedImageFormats();
    int selectedFormat = 0;
    for ( int i = 0; i < formats.size(); ++i )
    {
      QString format = QString( formats.at( i ) );
      if ( format == lastUsedFormat )
      {
        selectedFormat = i;
      }
      box->addItem( format );
    }
    box->setCurrentIndex( selectedFormat );

    hlayout->setMargin( 0 );
    hlayout->addWidget( new QLabel( tr( "Image format: " ) ) );
    hlayout->addWidget( box );
    widget->setLayout( hlayout );
    dlg.layout()->addWidget( widget );

    if ( !dlg.exec() )
    {
      return;
    }
    QStringList s = dlg.selectedFiles();
    if ( s.size() < 1 || s.at( 0 ).isEmpty() )
    {
      return;
    }
    QString dir = s.at( 0 );
    QString format = box->currentText();
    QString fileExt = "." + format;

    if ( dir.isEmpty() )
    {
      return;
    }
    // test directory (if it exists and is writeable)
    if ( !QDir( dir ).exists() || !QFileInfo( dir ).isWritable() )
    {
      QMessageBox::warning( 0, tr( "Unable to write into the directory" ),
                            tr( "The given output directory is not writeable. Cancelling." ),
                            QMessageBox::Ok,
                            QMessageBox::Ok );
      return;
    }

    myQSettings.setValue( "/UI/lastSaveAtlasAsImagesDir", dir );

    // So, now we can render the atlas
    mView->setPaintingEnabled( false );
    QApplication::setOverrideCursor( Qt::BusyCursor );

    try
    {
      atlasMap->beginRender();
    }
    catch ( std::exception& e )
    {
      QMessageBox::warning( this, tr( "Atlas processing error" ),
                            e.what(),
                            QMessageBox::Ok,
                            QMessageBox::Ok );
      mView->setPaintingEnabled( true );
      return;
    }

    QProgressDialog progress( tr( "Rendering maps..." ), tr( "Abort" ), 0, atlasMap->numFeatures(), this );

    for ( size_t feature = 0; feature < atlasMap->numFeatures(); ++feature )
    {
      progress.setValue( feature );
      // process input events in order to allow cancelling
      QCoreApplication::processEvents();

      if ( progress.wasCanceled() )
      {
        atlasMap->endRender();
        break;
      }
      try
      {
        atlasMap->prepareForFeature( feature );
      }
      catch ( std::runtime_error& e )
      {
        QMessageBox::warning( this, tr( "Atlas processing error" ),
                              e.what(),
                              QMessageBox::Ok,
                              QMessageBox::Ok );
        mView->setPaintingEnabled( true );
        return;
      }

      QString filename = QDir( dir ).filePath( atlasMap->currentFilename() ) + fileExt;

      for ( int i = 0; i < mComposition->numPages(); ++i )
      {
        QImage image = mComposition->printPageAsRaster( i );

        if ( i == 0 )
        {
          image.save( filename, format.toLocal8Bit().constData() );
        }
        else
        {
          QFileInfo fi( filename );
          QString outputFilePath = fi.absolutePath() + "/" + fi.baseName() + "_" + QString::number( i + 1 ) + "." + fi.suffix();
          image.save( outputFilePath, format.toLocal8Bit().constData() );
        }
      }
    }
    atlasMap->endRender();
    mView->setPaintingEnabled( true );
    QApplication::restoreOverrideCursor();
  }
}


void QgsComposer::on_mActionExportAsSVG_triggered()
{
  if ( containsWMSLayer() )
  {
    showWMSPrintingWarning();
  }

  QString settingsLabel = "/UI/displaySVGWarning";
  QSettings settings;

  bool displaySVGWarning = settings.value( settingsLabel, true ).toBool();

  if ( displaySVGWarning )
  {
    QgsMessageViewer* m = new QgsMessageViewer( this );
    m->setWindowTitle( tr( "SVG warning" ) );
    m->setCheckBoxText( tr( "Don't show this message again" ) );
    m->setCheckBoxState( Qt::Unchecked );
    m->setCheckBoxVisible( true );
    m->setCheckBoxQSettingsLabel( settingsLabel );
    m->setMessageAsHtml( tr( "<p>The SVG export function in QGIS has several "
                             "problems due to bugs and deficiencies in the " )
                         + tr( "Qt4 svg code. In particular, there are problems "
                               "with layers not being clipped to the map "
                               "bounding box.</p>" )
                         + tr( "If you require a vector-based output file from "
                               "Qgis it is suggested that you try printing "
                               "to PostScript if the SVG output is not "
                               "satisfactory."
                               "</p>" ) );
    m->exec();
  }

  QgsAtlasComposition* atlasMap = &mComposition->atlasComposition();
  bool hasAnAtlas = atlasMap->enabled();

  QString outputFileName;
  QString outputDir;

  if ( !hasAnAtlas )
  {
    QString lastUsedFile = settings.value( "/UI/lastSaveAsSvgFile", "qgis.svg" ).toString();
    QFileInfo file( lastUsedFile );

    outputFileName = QFileDialog::getSaveFileName(
                       this,
                       tr( "Choose a file name to save the map as" ),
                       file.path(),
                       tr( "SVG Format" ) + " (*.svg *.SVG)" );
    if ( outputFileName.isEmpty() )
      return;

    if ( !outputFileName.endsWith( ".svg", Qt::CaseInsensitive ) )
    {
      outputFileName += ".svg";
    }

    settings.setValue( "/UI/lastSaveAsSvgFile", outputFileName );
  }
  else
  {
    // If we have an Atlas
    if ( atlasMap->filenamePattern().size() == 0 )
    {
      int res = QMessageBox::warning( 0, tr( "Empty filename pattern" ),
                                      tr( "The filename pattern is empty. A default one will be used." ),
                                      QMessageBox::Ok | QMessageBox::Cancel,
                                      QMessageBox::Ok );
      if ( res == QMessageBox::Cancel )
      {
        return;
      }
      atlasMap->setFilenamePattern( "'output_'||$feature" );
    }

    QSettings myQSettings;
    QString lastUsedDir = myQSettings.value( "/UI/lastSaveAtlasAsSvgDir", "." ).toString();

    outputDir = QFileDialog::getExistingDirectory( this,
                tr( "Directory where to save SVG files" ),
                lastUsedDir,
                QFileDialog::ShowDirsOnly );
    if ( outputDir.isEmpty() )
    {
      return;
    }
    // test directory (if it exists and is writeable)
    if ( !QDir( outputDir ).exists() || !QFileInfo( outputDir ).isWritable() )
    {
      QMessageBox::warning( 0, tr( "Unable to write into the directory" ),
                            tr( "The given output directory is not writeable. Cancelling." ),
                            QMessageBox::Ok,
                            QMessageBox::Ok );
      return;
    }

    myQSettings.setValue( "/UI/lastSaveAtlasAsSvgDir", outputDir );
  }

  mView->setPaintingEnabled( false );

  size_t featureI = 0;
  if ( hasAnAtlas )
  {
    try
    {
      atlasMap->beginRender();
    }
    catch ( std::exception& e )
    {
      QMessageBox::warning( this, tr( "Atlas processing error" ),
                            e.what(),
                            QMessageBox::Ok,
                            QMessageBox::Ok );
      mView->setPaintingEnabled( true );
      return;
    }
  }
  QProgressDialog progress( tr( "Rendering maps..." ), tr( "Abort" ), 0, atlasMap->numFeatures(), this );

  do
  {
    if ( hasAnAtlas )
    {
      if ( atlasMap->numFeatures() == 0 )
        break;

      progress.setValue( featureI );
      // process input events in order to allow aborting
      QCoreApplication::processEvents();
      if ( progress.wasCanceled() )
      {
        atlasMap->endRender();
        break;
      }
      try
      {
        atlasMap->prepareForFeature( featureI );
      }
      catch ( std::runtime_error& e )
      {
        QMessageBox::warning( this, tr( "Atlas processing error" ),
                              e.what(),
                              QMessageBox::Ok,
                              QMessageBox::Ok );
        mView->setPaintingEnabled( true );
        return;
      }
      outputFileName = QDir( outputDir ).filePath( atlasMap->currentFilename() ) + ".svg";
    }

    for ( int i = 0; i < mComposition->numPages(); ++i )
    {
      QSvgGenerator generator;
#if QT_VERSION >= 0x040500
      generator.setTitle( QgsProject::instance()->title() );
#endif
      if ( i == 0 )
      {
        generator.setFileName( outputFileName );
      }
      else
      {
        QFileInfo fi( outputFileName );
        generator.setFileName( fi.absolutePath() + "/" + fi.baseName() + "_" + QString::number( i + 1 ) + "." + fi.suffix() );
      }

      //width in pixel
      int width = ( int )( mComposition->paperWidth() * mComposition->printResolution() / 25.4 );
      //height in pixel
      int height = ( int )( mComposition->paperHeight() * mComposition->printResolution() / 25.4 );
      generator.setSize( QSize( width, height ) );
#if QT_VERSION >= 0x040500
      generator.setViewBox( QRect( 0, 0, width, height ) );
#endif
      generator.setResolution( mComposition->printResolution() ); //because the rendering is done in mm, convert the dpi

      QPainter p( &generator );

      mComposition->renderPage( &p, i );
      p.end();
    }
    featureI++;
  }
  while ( hasAnAtlas && featureI < atlasMap->numFeatures() );

  if ( hasAnAtlas )
    atlasMap->endRender();

  mView->setPaintingEnabled( true );
}

void QgsComposer::on_mActionSelectMoveItem_triggered()
{
  if ( mView )
  {
    mView->setCurrentTool( QgsComposerView::Select );
  }
}

void QgsComposer::on_mActionAddNewMap_triggered()
{
  if ( mView )
  {
    mView->setCurrentTool( QgsComposerView::AddMap );
  }
}

void QgsComposer::on_mActionAddNewLegend_triggered()
{
  if ( mView )
  {
    mView->setCurrentTool( QgsComposerView::AddLegend );
  }
}

void QgsComposer::on_mActionAddNewLabel_triggered()
{
  if ( mView )
  {
    mView->setCurrentTool( QgsComposerView::AddLabel );
  }
}

void QgsComposer::on_mActionAddNewScalebar_triggered()
{
  if ( mView )
  {
    mView->setCurrentTool( QgsComposerView::AddScalebar );
  }
}

void QgsComposer::on_mActionAddImage_triggered()
{
  if ( mView )
  {
    mView->setCurrentTool( QgsComposerView::AddPicture );
  }
}

void QgsComposer::on_mActionAddRectangle_triggered()
{
  if ( mView )
  {
    mView->setCurrentTool( QgsComposerView::AddRectangle );
  }
}

void QgsComposer::on_mActionAddTriangle_triggered()
{
  if ( mView )
  {
    mView->setCurrentTool( QgsComposerView::AddTriangle );
  }
}

void QgsComposer::on_mActionAddEllipse_triggered()
{
  if ( mView )
  {
    mView->setCurrentTool( QgsComposerView::AddEllipse );
  }
}

void QgsComposer::on_mActionAddTable_triggered()
{
  if ( mView )
  {
    mView->setCurrentTool( QgsComposerView::AddTable );
  }
}

void QgsComposer::on_mActionAddHtml_triggered()
{
  if ( mView )
  {
    mView->setCurrentTool( QgsComposerView::AddHtml );
  }
}

void QgsComposer::on_mActionAddArrow_triggered()
{
  if ( mView )
  {
    mView->setCurrentTool( QgsComposerView::AddArrow );
  }
}

void QgsComposer::on_mActionSaveProject_triggered()
{
  mQgis->actionSaveProject()->trigger();
}

void QgsComposer::on_mActionNewComposer_triggered()
{
  mQgis->actionNewPrintComposer()->trigger();
}

void QgsComposer::on_mActionDuplicateComposer_triggered()
{
  QString newTitle = mQgis->uniqueComposerTitle( this, false, title() + tr( " copy" ) );
  if ( newTitle.isNull() )
  {
    return;
  }

  // provide feedback, since loading of template into duplicate composer will be hidden
  QDialog* dlg = busyIndicatorDialog( tr( "Duplicating composer..." ), this );
  dlg->show();

  QgsComposer* newComposer = mQgis->duplicateComposer( this, newTitle );
  dlg->close();

  if ( !newComposer )
  {
    QMessageBox::warning( this, tr( "Duplicate Composer" ),
                          tr( "Composer duplication failed." ) );
  }
}

void QgsComposer::on_mActionComposerManager_triggered()
{
  // NOTE: Avoid crash where composer that spawned modal manager from toolbar ends up
  // being deleted by user, but event loop tries to return to composer on manager close
  // (does not seem to be an issue for menu action)
  QTimer::singleShot( 0, mQgis->actionShowComposerManager(), SLOT( trigger() ) ) ;
}

void QgsComposer::on_mActionSaveAsTemplate_triggered()
{
  //show file dialog
  QSettings settings;
  QString lastSaveDir = settings.value( "UI/lastComposerTemplateDir", "" ).toString();
  QString saveFileName = QFileDialog::getSaveFileName(
                           this,
                           tr( "Save template" ),
                           lastSaveDir,
                           tr( "Composer templates" ) + " (*.qpt *.QPT)" );
  if ( saveFileName.isEmpty() )
    return;

  QFileInfo saveFileInfo( saveFileName );
  //check if suffix has been added
  if ( saveFileInfo.suffix().isEmpty() )
  {
    QString saveFileNameWithSuffix = saveFileName.append( ".qpt" );
    saveFileInfo = QFileInfo( saveFileNameWithSuffix );
  }
  settings.setValue( "UI/lastComposerTemplateDir", saveFileInfo.absolutePath() );

  QFile templateFile( saveFileName );
  if ( !templateFile.open( QIODevice::WriteOnly ) )
  {
    return;
  }

  QDomDocument saveDocument;
  templateXML( saveDocument );

  if ( templateFile.write( saveDocument.toByteArray() ) == -1 )
  {
    QMessageBox::warning( 0, tr( "Save error" ), tr( "Error, could not save file" ) );
  }
}

void QgsComposer::on_mActionNewFromTemplate_triggered()
{
  loadTemplate( true );
}

void QgsComposer::on_mActionLoadFromTemplate_triggered()
{
  loadTemplate( false );
}

void QgsComposer::loadTemplate( bool newCompser )
{
  QSettings settings;
  QString openFileDir = settings.value( "UI/lastComposerTemplateDir", "" ).toString();
  QString openFileString = QFileDialog::getOpenFileName( 0, tr( "Load template" ), openFileDir, "*.qpt" );

  if ( openFileString.isEmpty() )
  {
    return; //canceled by the user
  }

  QFileInfo openFileInfo( openFileString );
  settings.setValue( "UI/LastComposerTemplateDir", openFileInfo.absolutePath() );

  QFile templateFile( openFileString );
  if ( !templateFile.open( QIODevice::ReadOnly ) )
  {
    QMessageBox::warning( this, tr( "Read error" ), tr( "Error, could not read file" ) );
    return;
  }

  QgsComposer* c = 0;
  QgsComposition* comp = 0;

  if ( newCompser )
  {
    QString newTitle = mQgis->uniqueComposerTitle( this, true );
    if ( newTitle.isNull() )
    {
      return;
    }
    c = mQgis->createNewComposer( newTitle );
    if ( !c )
    {
      QMessageBox::warning( this, tr( "Composer error" ), tr( "Error, could not create new composer" ) );
      return;
    }
    comp = c->composition();
  }
  else
  {
    c = this;
    comp = mComposition;
  }

  if ( comp )
  {
    QDomDocument templateDoc;
    if ( templateDoc.setContent( &templateFile ) )
    {
      // provide feedback, since composer will be hidden when loading template (much faster)
      QDialog* dlg = busyIndicatorDialog( tr( "Loading template into composer..." ), 0 );
      dlg->setStyleSheet( mQgis->styleSheet() );
      dlg->show();

      c->hide();
      comp->loadFromTemplate( templateDoc, 0, false );
      c->activate();

      dlg->close();
    }
  }
}

void QgsComposer::on_mActionMoveItemContent_triggered()
{
  if ( mView )
  {
    mView->setCurrentTool( QgsComposerView::MoveItemContent );
  }
}

void QgsComposer::on_mActionGroupItems_triggered()
{
  if ( mView )
  {
    mView->groupItems();
  }
}

void QgsComposer::on_mActionUngroupItems_triggered()
{
  if ( mView )
  {
    mView->ungroupItems();
  }
}

void QgsComposer::on_mActionRaiseItems_triggered()
{
  if ( mComposition )
  {
    mComposition->raiseSelectedItems();
  }
}

void QgsComposer::on_mActionLowerItems_triggered()
{
  if ( mComposition )
  {
    mComposition->lowerSelectedItems();
  }
}

void QgsComposer::on_mActionMoveItemsToTop_triggered()
{
  if ( mComposition )
  {
    mComposition->moveSelectedItemsToTop();
  }
}

void QgsComposer::on_mActionMoveItemsToBottom_triggered()
{
  if ( mComposition )
  {
    mComposition->moveSelectedItemsToBottom();
  }
}

void QgsComposer::on_mActionAlignLeft_triggered()
{
  if ( mComposition )
  {
    mComposition->alignSelectedItemsLeft();
  }
}

void QgsComposer::on_mActionAlignHCenter_triggered()
{
  if ( mComposition )
  {
    mComposition->alignSelectedItemsHCenter();
  }
}

void QgsComposer::on_mActionAlignRight_triggered()
{
  if ( mComposition )
  {
    mComposition->alignSelectedItemsRight();
  }
}

void QgsComposer::on_mActionAlignTop_triggered()
{
  if ( mComposition )
  {
    mComposition->alignSelectedItemsTop();
  }
}

void QgsComposer::on_mActionAlignVCenter_triggered()
{
  if ( mComposition )
  {
    mComposition->alignSelectedItemsVCenter();
  }
}

void QgsComposer::on_mActionAlignBottom_triggered()
{
  if ( mComposition )
  {
    mComposition->alignSelectedItemsBottom();
  }
}

void QgsComposer::on_mActionUndo_triggered()
{
  if ( mComposition && mComposition->undoStack() )
  {
    mComposition->undoStack()->undo();
  }
}

void QgsComposer::on_mActionRedo_triggered()
{
  if ( mComposition && mComposition->undoStack() )
  {
    mComposition->undoStack()->redo();
  }
}

void QgsComposer::closeEvent( QCloseEvent *e )
{
  Q_UNUSED( e );
  saveWindowState();
}

void QgsComposer::moveEvent( QMoveEvent *e )
{
  Q_UNUSED( e );
  saveWindowState();
}

void QgsComposer::resizeEvent( QResizeEvent *e )
{
  Q_UNUSED( e );

  // Move size grip when window is resized
  mSizeGrip->move( rect().bottomRight() - mSizeGrip->rect().bottomRight() );

  saveWindowState();
}

void QgsComposer::showEvent( QShowEvent* event )
{
  if ( event->spontaneous() ) //event from the window system
  {
    restoreComposerMapStates();
    initialiseComposerPicturePreviews();
  }

#ifdef Q_WS_MAC
  // add to menu if (re)opening window (event not due to unminimize)
  if ( !event->spontaneous() )
  {
    mQgis->addWindow( mWindowAction );
  }
#endif
}

void QgsComposer::saveWindowState()
{
  QSettings settings;
  settings.setValue( "/Composer/geometry", saveGeometry() );
  // store the toolbar/dock widget settings using Qt4 settings API
  settings.setValue( "/ComposerUI/state", saveState() );
}

void QgsComposer::restoreWindowState()
{
  QSettings settings;
  if ( ! restoreState( settings.value( "/ComposerUI/state" ).toByteArray() ) )
  {
    QgsDebugMsg( "RESTORE STATE FAILED!!" );
  }
  restoreGeometry( settings.value( "/Composer/geometry" ).toByteArray() );
}

void  QgsComposer::writeXML( QDomDocument& doc )
{

  QDomNodeList nl = doc.elementsByTagName( "qgis" );
  if ( nl.count() < 1 )
  {
    return;
  }
  QDomElement qgisElem = nl.at( 0 ).toElement();
  if ( qgisElem.isNull() )
  {
    return;
  }

  writeXML( qgisElem, doc );
}

void QgsComposer::writeXML( QDomNode& parentNode, QDomDocument& doc )
{
  QDomElement composerElem = doc.createElement( "Composer" );
  composerElem.setAttribute( "title", mTitle );

  //change preview mode of minimised / hidden maps before saving XML (show contents only on demand)
  QMap< QgsComposerMap*, int >::iterator mapIt = mMapsToRestore.begin();
  for ( ; mapIt != mMapsToRestore.end(); ++mapIt )
  {
    mapIt.key()->setPreviewMode(( QgsComposerMap::PreviewMode )( mapIt.value() ) );
  }
  mMapsToRestore.clear();

  //store if composer is open or closed
  if ( isVisible() )
  {
    composerElem.setAttribute( "visible", 1 );
  }
  else
  {
    composerElem.setAttribute( "visible", 0 );
  }
  parentNode.appendChild( composerElem );

  //store composition
  if ( mComposition )
  {
    mComposition->writeXML( composerElem, doc );
  }

  // store atlas
  mComposition->atlasComposition().writeXML( composerElem, doc );
}

void  QgsComposer::templateXML( QDomDocument& doc )
{
  writeXML( doc, doc );
}

void QgsComposer::readXML( const QDomDocument& doc )
{
  QDomNodeList composerNodeList = doc.elementsByTagName( "Composer" );
  if ( composerNodeList.size() < 1 )
  {
    return;
  }
  readXML( composerNodeList.at( 0 ).toElement(), doc, true );
  cleanupAfterTemplateRead();
}

void QgsComposer::readXML( const QDomElement& composerElem, const QDomDocument& doc, bool fromTemplate )
{
  // Set title only if reading from project file
  if ( !fromTemplate )
  {
    if ( composerElem.hasAttribute( "title" ) )
    {
      setTitle( composerElem.attribute( "title", tr( "Composer" ) ) );
    }
  }

  //delete composition widget
  QgsCompositionWidget* oldCompositionWidget = qobject_cast<QgsCompositionWidget *>( mGeneralDock->widget() );
  delete oldCompositionWidget;

  createComposerView();

  //read composition settings
  mComposition = new QgsComposition( mQgis->mapCanvas()->mapRenderer() );
  QDomNodeList compositionNodeList = composerElem.elementsByTagName( "Composition" );
  if ( compositionNodeList.size() > 0 )
  {
    QDomElement compositionElem = compositionNodeList.at( 0 ).toElement();
    mComposition->readXML( compositionElem, doc );
  }

  connectSlots();

  //create compositionwidget
  QgsCompositionWidget* compositionWidget = new QgsCompositionWidget( mGeneralDock, mComposition );
  QObject::connect( mComposition, SIGNAL( paperSizeChanged() ), compositionWidget, SLOT( displayCompositionWidthHeight() ) );
  mGeneralDock->setWidget( compositionWidget );

  //read and restore all the items
  if ( mComposition )
  {
    mComposition->addItemsFromXML( composerElem, doc, &mMapsToRestore );
  }

  mComposition->sortZList();
  mView->setComposition( mComposition );

  if ( mUndoView )
  {
    //init undo/redo buttons
    mActionUndo->setEnabled( false );
    mActionRedo->setEnabled( false );
    if ( mComposition->undoStack() )
    {
      mUndoView->setStack( mComposition->undoStack() );
      connect( mComposition->undoStack(), SIGNAL( canUndoChanged( bool ) ), mActionUndo, SLOT( setEnabled( bool ) ) );
      connect( mComposition->undoStack(), SIGNAL( canRedoChanged( bool ) ), mActionRedo, SLOT( setEnabled( bool ) ) );
    }
  }

  // atlas properties reading
  QDomNodeList atlasNodeList = composerElem.elementsByTagName( "Atlas" );

  //delete old atlas composition widget
  QgsAtlasCompositionWidget* oldAtlasWidget = qobject_cast<QgsAtlasCompositionWidget *>( mAtlasDock->widget() );
  delete oldAtlasWidget;
  mAtlasDock->setWidget( new QgsAtlasCompositionWidget( mAtlasDock, mComposition ) );

  mComposition->atlasComposition().readXML( atlasNodeList.at( 0 ).toElement(), doc );

  setSelectionTool();
}

void QgsComposer::deleteItemWidgets()
{
  //delete all the items
  QMap<QgsComposerItem*, QWidget*>::iterator it = mItemWidgetMap.begin();
  for ( ; it != mItemWidgetMap.end(); ++it )
  {
    delete it.value();
  }
  mItemWidgetMap.clear();
}

void QgsComposer::addComposerArrow( QgsComposerArrow* arrow )
{
  if ( !arrow )
  {
    return;
  }

  QgsComposerArrowWidget* arrowWidget = new QgsComposerArrowWidget( arrow );
  mItemWidgetMap.insert( arrow, arrowWidget );
}

void QgsComposer::addComposerMap( QgsComposerMap* map )
{
  if ( !map )
  {
    return;
  }

  map->setMapCanvas( mapCanvas() ); //set canvas to composer map to have the possibility to draw canvas items
  QgsComposerMapWidget* mapWidget = new QgsComposerMapWidget( map );
  connect( this, SIGNAL( zoomLevelChanged() ), map, SLOT( renderModeUpdateCachedImage() ) );
  mItemWidgetMap.insert( map, mapWidget );
}

void QgsComposer::addComposerLabel( QgsComposerLabel* label )
{
  if ( !label )
  {
    return;
  }

  QgsComposerLabelWidget* labelWidget = new QgsComposerLabelWidget( label );
  mItemWidgetMap.insert( label, labelWidget );
}

void QgsComposer::addComposerScaleBar( QgsComposerScaleBar* scalebar )
{
  if ( !scalebar )
  {
    return;
  }

  QgsComposerScaleBarWidget* sbWidget = new QgsComposerScaleBarWidget( scalebar );
  mItemWidgetMap.insert( scalebar, sbWidget );
}

void QgsComposer::addComposerLegend( QgsComposerLegend* legend )
{
  if ( !legend )
  {
    return;
  }

  QgsComposerLegendWidget* lWidget = new QgsComposerLegendWidget( legend );
  mItemWidgetMap.insert( legend, lWidget );
}

void QgsComposer::addComposerPicture( QgsComposerPicture* picture )
{
  if ( !picture )
  {
    return;
  }

  QgsComposerPictureWidget* pWidget = new QgsComposerPictureWidget( picture );
  if ( isVisible() )
  {
    pWidget->addStandardDirectoriesToPreview();
  }
  else
  {
    mPicturePreviews.append( pWidget );
  }
  mItemWidgetMap.insert( picture, pWidget );
}

void QgsComposer::addComposerShape( QgsComposerShape* shape )
{
  if ( !shape )
  {
    return;
  }
  QgsComposerShapeWidget* sWidget = new QgsComposerShapeWidget( shape );
  mItemWidgetMap.insert( shape, sWidget );
}

void QgsComposer::addComposerTable( QgsComposerAttributeTable* table )
{
  if ( !table )
  {
    return;
  }
  QgsComposerTableWidget* tWidget = new QgsComposerTableWidget( table );
  mItemWidgetMap.insert( table, tWidget );
}

void QgsComposer::addComposerHtmlFrame( QgsComposerHtml* html, QgsComposerFrame* frame )
{
  if ( !html )
  {
    return;
  }

  QgsComposerHtmlWidget* hWidget = new QgsComposerHtmlWidget( html, frame );
  mItemWidgetMap.insert( frame, hWidget );
}

void QgsComposer::deleteItem( QgsComposerItem* item )
{
  QMap<QgsComposerItem*, QWidget*>::iterator it = mItemWidgetMap.find( item );

  if ( it == mItemWidgetMap.end() )
  {
    return;
  }

  //the item itself is not deleted here (usually, this is done in the destructor of QgsAddRemoveItemCommand)
  delete( it.value() );
  mItemWidgetMap.remove( it.key() );

  QgsComposerMap* map = dynamic_cast<QgsComposerMap*>( item );
  if ( map )
  {
    mMapsToRestore.remove( map );
  }
}

void QgsComposer::setSelectionTool()
{
  mActionSelectMoveItem->setChecked( true );
  on_mActionSelectMoveItem_triggered();
}

bool QgsComposer::containsWMSLayer() const
{
  QMap<QgsComposerItem*, QWidget*>::const_iterator item_it = mItemWidgetMap.constBegin();
  QgsComposerItem* currentItem = 0;
  QgsComposerMap* currentMap = 0;

  for ( ; item_it != mItemWidgetMap.constEnd(); ++item_it )
  {
    currentItem = item_it.key();
    currentMap = dynamic_cast<QgsComposerMap *>( currentItem );
    if ( currentMap )
    {
      if ( currentMap->containsWMSLayer() )
      {
        return true;
      }
    }
  }
  return false;
}

void QgsComposer::showWMSPrintingWarning()
{
  QString myQSettingsLabel = "/UI/displayComposerWMSWarning";
  QSettings myQSettings;

  bool displayWMSWarning = myQSettings.value( myQSettingsLabel, true ).toBool();
  if ( displayWMSWarning )
  {
    QgsMessageViewer* m = new QgsMessageViewer( this );
    m->setWindowTitle( tr( "Project contains WMS layers" ) );
    m->setMessage( tr( "Some WMS servers (e.g. UMN mapserver) have a limit for the WIDTH and HEIGHT parameter. Printing layers from such servers may exceed this limit. If this is the case, the WMS layer will not be printed" ), QgsMessageOutput::MessageText );
    m->setCheckBoxText( tr( "Don't show this message again" ) );
    m->setCheckBoxState( Qt::Unchecked );
    m->setCheckBoxVisible( true );
    m->setCheckBoxQSettingsLabel( myQSettingsLabel );
    m->exec();
  }
}

void QgsComposer::cleanupAfterTemplateRead()
{
  QMap<QgsComposerItem*, QWidget*>::const_iterator itemIt = mItemWidgetMap.constBegin();
  for ( ; itemIt != mItemWidgetMap.constEnd(); ++itemIt )
  {
    //update all legends completely
    QgsComposerLegend* legendItem = dynamic_cast<QgsComposerLegend *>( itemIt.key() );
    if ( legendItem )
    {
      legendItem->updateLegend();
      continue;
    }

    //update composer map extent if it does not intersect the full extent of all layers
    QgsComposerMap* mapItem = dynamic_cast<QgsComposerMap *>( itemIt.key() );
    if ( mapItem )
    {
      //test if composer map extent intersects extent of all layers
      bool intersects = false;
      QgsRectangle composerMapExtent = mapItem->extent();
      if ( mQgis )
      {
        QgsMapCanvas* canvas = mQgis->mapCanvas();
        if ( canvas )
        {
          QgsRectangle mapCanvasExtent = mQgis->mapCanvas()->fullExtent();
          if ( composerMapExtent.intersects( mapCanvasExtent ) )
          {
            intersects = true;
          }
        }
      }

      //if not: apply current canvas extent
      if ( !intersects )
      {
        double currentWidth = mapItem->rect().width();
        double currentHeight = mapItem->rect().height();
        if ( currentWidth - 0 > 0.0 ) //don't divide through zero
        {
          QgsRectangle canvasExtent = mapItem->mapRenderer()->extent();
          //adapt min y of extent such that the size of the map item stays the same
          double newCanvasExtentHeight = currentHeight / currentWidth * canvasExtent.width();
          canvasExtent.setYMinimum( canvasExtent.yMaximum() - newCanvasExtentHeight );
          mapItem->setNewExtent( canvasExtent );
        }
      }
    }
  }

  restoreComposerMapStates();
  initialiseComposerPicturePreviews();
}

void QgsComposer::on_mActionPageSetup_triggered()
{
  if ( !mComposition )
  {
    return;
  }

  QPageSetupDialog pageSetupDialog( &mPrinter, this );
  pageSetupDialog.exec();
}

void QgsComposer::restoreComposerMapStates()
{
  //go through maps and restore original preview modes (show on demand after loading from project file)
  QMap< QgsComposerMap*, int >::iterator mapIt = mMapsToRestore.begin();
  for ( ; mapIt != mMapsToRestore.end(); ++mapIt )
  {
    mapIt.key()->setPreviewMode(( QgsComposerMap::PreviewMode )( mapIt.value() ) );
    mapIt.key()->cache();
    mapIt.key()->update();
  }
  mMapsToRestore.clear();
}

void QgsComposer::initialiseComposerPicturePreviews()
{
  //create composer picture widget previews
  QList< QgsComposerPictureWidget* >::iterator picIt = mPicturePreviews.begin();
  for ( ; picIt != mPicturePreviews.end(); ++picIt )
  {
    ( *picIt )->addStandardDirectoriesToPreview();
  }
  mPicturePreviews.clear();
}

<<<<<<< HEAD
void QgsComposer::populatePrintComposersMenu()
{
  mPrintComposersMenu->clear();
  QList<QAction*> acts = mQgis->printComposersMenu()->actions();
  if ( acts.size() > 1 )
  {
    // sort actions in case main app's aboutToShow slot has not yet
    qSort( acts.begin(), acts.end(), cmpByText_ );
  }
  mPrintComposersMenu->addActions( acts );
}

void QgsComposer::populateWindowMenu()
{
  populateWithOtherMenu( mWindowMenu, mQgis->windowMenu() );
}

void QgsComposer::populateHelpMenu()
{
  populateWithOtherMenu( mHelpMenu, mQgis->helpMenu() );
}

void QgsComposer::populateWithOtherMenu( QMenu* thisMenu, QMenu* otherMenu )
{
  thisMenu->clear();
  foreach ( QAction* act, otherMenu->actions() )
  {
    if ( act->menu() )
    {
      thisMenu->addMenu( mirrorOtherMenu( act->menu() ) );
    }
    else
    {
      thisMenu->addAction( act );
    }
  }
}

QMenu* QgsComposer::mirrorOtherMenu( QMenu* otherMenu )
{
  QMenu* newMenu = new QMenu( otherMenu->title(), this );
  foreach ( QAction* act, otherMenu->actions() )
  {
    if ( act->menu() )
    {
      newMenu->addMenu( mirrorOtherMenu( act->menu() ) );
    }
    else
    {
      newMenu->addAction( act );
    }
  }
  return newMenu;
=======
void QgsComposer::createComposerView()
{
  if ( !mViewLayout )
  {
    return;
  }

  delete mView;
  mView = new QgsComposerView();
  mView->setContentsMargins( 0, 0, 0, 0 );
  mView->setHorizontalRuler( mHorizontalRuler );
  mView->setVerticalRuler( mVerticalRuler );
  mViewLayout->addWidget( mView, 1, 1 );
>>>>>>> 56b55a0a
}<|MERGE_RESOLUTION|>--- conflicted
+++ resolved
@@ -2129,7 +2129,6 @@
   mPicturePreviews.clear();
 }
 
-<<<<<<< HEAD
 void QgsComposer::populatePrintComposersMenu()
 {
   mPrintComposersMenu->clear();
@@ -2183,7 +2182,8 @@
     }
   }
   return newMenu;
-=======
+}
+
 void QgsComposer::createComposerView()
 {
   if ( !mViewLayout )
@@ -2197,5 +2197,4 @@
   mView->setHorizontalRuler( mHorizontalRuler );
   mView->setVerticalRuler( mVerticalRuler );
   mViewLayout->addWidget( mView, 1, 1 );
->>>>>>> 56b55a0a
 }