--- conflicted
+++ resolved
@@ -2287,11 +2287,7 @@
 
   mMapCanvas->freeze( true );
 
-<<<<<<< HEAD
   QApplication::setOverrideCursor( Qt::WaitCursor );
-=======
-  QApplication::setOverrideCursor(Qt::WaitCursor);
->>>>>>> dd6a5941
 
   foreach( QString layerPath, layerPathList )
   {
