--- conflicted
+++ resolved
@@ -1908,13 +1908,7 @@
            this, SLOT( mapCanvas_keyPressed( QKeyEvent * ) ) );
 
   // connect renderer
-<<<<<<< HEAD
   connect( mMapCanvas, SIGNAL( hasCrsTransformEnabledChanged( bool ) ),
-=======
-  connect( mMapCanvas->mapRenderer(), SIGNAL( drawingProgress( int, int ) ),
-           this, SLOT( showProgress( int, int ) ) );
-  connect( mMapCanvas->mapRenderer(), SIGNAL( hasCrsTransformEnabledChanged( bool ) ),
->>>>>>> 4e3738a2
            this, SLOT( hasCrsTransformEnabled( bool ) ) );
   connect( mMapCanvas, SIGNAL( destinationCrsChanged() ),
            this, SLOT( destinationCrsChanged() ) );
@@ -4610,12 +4604,8 @@
     switch ( dialog->crs() )
     {
       case -2: // Project CRS
-<<<<<<< HEAD
         destCRS = mMapCanvas->mapSettings().destinationCrs();
-=======
-        destCRS = mMapCanvas->mapRenderer()->destinationCrs();
-
->>>>>>> 4e3738a2
+
         break;
       case -1: // Layer CRS
         destCRS = vlayer->crs();
@@ -5631,17 +5621,10 @@
 
 void QgisApp::pasteAsNewVector()
 {
-<<<<<<< HEAD
-  QgsVectorLayer * layer = pasteToNewMemoryVector();
-  if ( !layer ) return;
-=======
-  if ( mMapCanvas && mMapCanvas->isDrawing() )
-    return;
 
   QgsVectorLayer *layer = pasteToNewMemoryVector();
   if ( !layer )
     return;
->>>>>>> 4e3738a2
 
   saveAsVectorFileGeneral( false, layer, false );
 
@@ -5650,12 +5633,7 @@
 
 QgsVectorLayer *QgisApp::pasteAsNewMemoryVector( const QString & theLayerName )
 {
-<<<<<<< HEAD
-=======
-  if ( mMapCanvas && mMapCanvas->isDrawing() )
-    return 0;
-
->>>>>>> 4e3738a2
+
   QString layerName = theLayerName;
 
   if ( layerName.isEmpty() )
@@ -6833,19 +6811,11 @@
 
 void QgisApp::options()
 {
-<<<<<<< HEAD
-=======
   showOptionsDialog( this );
 }
 
 void QgisApp::showOptionsDialog( QWidget *parent, QString currentPage )
 {
-  if ( mMapCanvas && mMapCanvas->isDrawing() )
-  {
-    return;
-  }
-
->>>>>>> 4e3738a2
   QSettings mySettings;
   QString oldScales = mySettings.value( "Map/scales", PROJECT_SCALES ).toString();
 
@@ -6866,13 +6836,12 @@
     double zoomFactor = mySettings.value( "/qgis/zoom_factor", 2 ).toDouble();
     mMapCanvas->setWheelAction(( QgsMapCanvas::WheelAction ) action, zoomFactor );
 
-<<<<<<< HEAD
     mMapCanvas->setCachingEnabled( mySettings.value( "/qgis/enable_render_caching", false ).toBool() );
 
     mMapCanvas->setParallelRenderingEnabled( mySettings.value( "/qgis/parallel_rendering", false).toBool() );
 
     mMapCanvas->setMapUpdateInterval( mySettings.value( "/qgis/map_update_interval", 250 ).toInt() );
-=======
+
     //update any open compositions so they reflect new composer settings
     //we have to push the changes to the compositions here, because compositions
     //have no access to qgisapp and accordingly can't listen in to changes
@@ -6883,7 +6852,6 @@
       QgsComposition* composition = ( *composer_it )->composition();
       composition->updateSettings();
     }
->>>>>>> 4e3738a2
 
     //do we need this? TS
     mMapCanvas->refresh();
@@ -7922,12 +7890,6 @@
 
 void QgisApp::destinationCrsChanged()
 {
-<<<<<<< HEAD
-  // save this information to project
-  long srsid = mMapCanvas->mapSettings().destinationCrs().srsid();
-  QgsProject::instance()->writeEntry( "SpatialRefSys", "/ProjectCRSID", ( int )srsid );
-=======
->>>>>>> 4e3738a2
   updateCRSStatusBar();
 }
 
@@ -9298,90 +9260,7 @@
 
 void QgisApp::namUpdate()
 {
-<<<<<<< HEAD
   QgsNetworkAccessManager::instance()->setupDefaultProxyAndCache();
-=======
-  QNetworkProxy proxy;
-  QStringList excludes;
-
-  QSettings settings;
-
-  //check if proxy is enabled
-  bool proxyEnabled = settings.value( "proxy/proxyEnabled", false ).toBool();
-  if ( proxyEnabled )
-  {
-    excludes = settings.value( "proxy/proxyExcludedUrls", "" ).toString().split( "|", QString::SkipEmptyParts );
-
-    //read type, host, port, user, passw from settings
-    QString proxyHost = settings.value( "proxy/proxyHost", "" ).toString();
-    int proxyPort = settings.value( "proxy/proxyPort", "" ).toString().toInt();
-    QString proxyUser = settings.value( "proxy/proxyUser", "" ).toString();
-    QString proxyPassword = settings.value( "proxy/proxyPassword", "" ).toString();
-
-    QString proxyTypeString = settings.value( "proxy/proxyType", "" ).toString();
-    QNetworkProxy::ProxyType proxyType = QNetworkProxy::NoProxy;
-    if ( proxyTypeString == "DefaultProxy" )
-    {
-      proxyType = QNetworkProxy::DefaultProxy;
-
-#if defined(Q_OS_WIN)
-      QNetworkProxyFactory::setUseSystemConfiguration( true );
-      QList<QNetworkProxy> proxies = QNetworkProxyFactory::systemProxyForQuery();
-      if ( !proxies.isEmpty() )
-      {
-        proxy = proxies.first();
-      }
-#endif
-
-      QgsDebugMsg( "setting default proxy" );
-    }
-    else
-    {
-      if ( proxyTypeString == "Socks5Proxy" )
-      {
-        proxyType = QNetworkProxy::Socks5Proxy;
-      }
-      else if ( proxyTypeString == "HttpProxy" )
-      {
-        proxyType = QNetworkProxy::HttpProxy;
-      }
-      else if ( proxyTypeString == "HttpCachingProxy" )
-      {
-        proxyType = QNetworkProxy::HttpCachingProxy;
-      }
-      else if ( proxyTypeString == "FtpCachingProxy" )
-      {
-        proxyType = QNetworkProxy::FtpCachingProxy;
-      }
-
-      proxy = QNetworkProxy( proxyType, proxyHost, proxyPort, proxyUser, proxyPassword );
-    }
-  }
-
-#if QT_VERSION >= 0x40500
-  QgsNetworkAccessManager *nam = QgsNetworkAccessManager::instance();
-
-  nam->setFallbackProxyAndExcludes( proxy, excludes );
-
-  QNetworkDiskCache *cache = qobject_cast<QNetworkDiskCache*>( nam->cache() );
-  if ( !cache )
-    cache = new QNetworkDiskCache( this );
-
-  QString cacheDirectory = settings.value( "cache/directory", QgsApplication::qgisSettingsDirPath() + "cache" ).toString();
-  qint64 cacheSize = settings.value( "cache/size", 50 * 1024 * 1024 ).toULongLong();
-  QgsDebugMsg( QString( "setCacheDirectory: %1" ).arg( cacheDirectory ) );
-  QgsDebugMsg( QString( "setMaximumCacheSize: %1" ).arg( cacheSize ) );
-  cache->setCacheDirectory( cacheDirectory );
-  cache->setMaximumCacheSize( cacheSize );
-  QgsDebugMsg( QString( "cacheDirectory: %1" ).arg( cache->cacheDirectory() ) );
-  QgsDebugMsg( QString( "maximumCacheSize: %1" ).arg( cache->maximumCacheSize() ) );
-
-  if ( nam->cache() != cache )
-    nam->setCache( cache );
-#else
-  QgsNetworkAccessManager::instance()->setProxy( proxy );
-#endif
->>>>>>> 4e3738a2
 }
 
 void QgisApp::completeInitialization()
