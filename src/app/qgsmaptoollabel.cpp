--- conflicted
+++ resolved
@@ -160,9 +160,6 @@
 
     if ( trunc > 0 && labelText.length() > trunc )
     {
-<<<<<<< HEAD
-      return f.attribute( labelFieldId ).toString();
-=======
       labelText.truncate( trunc );
       labelText += "...";
     }
@@ -183,7 +180,7 @@
       QgsFeature f;
       if ( vlayer->featureAtId( mCurrentLabelPos.featureId, f, false, true ) )
       {
-        QString labelText = f.attributeMap()[labelFieldId].toString();
+        QString labelText = f.attribute( labelFieldId ).toString();
         if ( trunc > 0 && labelText.length() > trunc )
         {
           labelText.truncate( trunc );
@@ -191,7 +188,6 @@
         }
         return labelText;
       }
->>>>>>> 122cff78
     }
   }
   return "";
