/***************************************************************************
      qgswmsprovider.h  -  QGIS Data provider for
                           OGC Web Map Service layers
                             -------------------
    begin                : 17 Mar, 2005
    copyright            : (C) 2005 by Brendan Morley
    email                : morb at ozemail dot com dot au
 ***************************************************************************/

/***************************************************************************
 *                                                                         *
 *   This program is free software; you can redistribute it and/or modify  *
 *   it under the terms of the GNU General Public License as published by  *
 *   the Free Software Foundation; either version 2 of the License, or     *
 *   (at your option) any later version.                                   *
 *                                                                         *
 ***************************************************************************/


#ifndef QGSWMSPROVIDER_H
#define QGSWMSPROVIDER_H

#include "qgsrasterdataprovider.h"
#include "qgsnetworkreplyparser.h"
#include "qgswmscapabilities.h"

#include <QString>
#include <QStringList>
#include <QDomElement>
#include <QHash>
#include <QMap>
#include <QVector>
#include <QUrl>

class QgsCoordinateTransform;
class QgsNetworkAccessManager;
class QgsWmsCapabilities;

class QNetworkAccessManager;
class QNetworkReply;
class QNetworkRequest;

<<<<<<< HEAD
=======
/*
 * The following structs reflect the WMS XML schema,
 * as illustrated in Appendix E of the Web Map Service standard, version 1.3, 2004-08-02.
 */

/** OnlineResource Attribute structure */
// TODO: Fill to WMS specifications
struct QgsWmsOnlineResourceAttribute
{
  QString xlinkHref;
};

/** Get Property structure */
// TODO: Fill to WMS specifications
struct QgsWmsGetProperty
{
  QgsWmsOnlineResourceAttribute onlineResource;
};

/** Post Property structure */
// TODO: Fill to WMS specifications
struct QgsWmsPostProperty
{
  QgsWmsOnlineResourceAttribute onlineResource;
};

/** HTTP Property structure */
// TODO: Fill to WMS specifications
struct QgsWmsHttpProperty
{
  QgsWmsGetProperty    get;
  QgsWmsPostProperty   post;  // can be null
};

/** DCP Type Property structure */
// TODO: Fill to WMS specifications
struct QgsWmsDcpTypeProperty
{
  QgsWmsHttpProperty http;
};

/** Operation Type structure (for GetMap and GetFeatureInfo) */
// TODO: Fill to WMS specifications
struct QgsWmsOperationType
{
  QStringList                      format;
  QVector<QgsWmsDcpTypeProperty>   dcpType;
  QStringList                      allowedEncodings;
};

/** Request Property structure */
// TODO: Fill to WMS specifications
struct QgsWmsRequestProperty
{
  // QgsWmsGetCapabilitiesProperty   ...
  // -- don't include since if we can get the capabilities,
  //    we already know what's in this part.
  QgsWmsOperationType     getMap;
  QgsWmsOperationType     getFeatureInfo;
  QgsWmsOperationType     getTile;
  QgsWmsOperationType     getLegendGraphic;
};

/** Exception Property structure */
// TODO: Fill to WMS specifications
struct QgsWmsExceptionProperty
{
  QStringList        format;   // text formats supported.
};

/** Primary Contact Person Property structure */
struct QgsWmsContactPersonPrimaryProperty
{
  QString            contactPerson;
  QString            contactOrganization;
};

/** Contact Address Property structure */
struct QgsWmsContactAddressProperty
{
  QString            addressType;
  QString            address;
  QString            city;
  QString            stateOrProvince;
  QString            postCode;
  QString            country;
};

/** Contact Information Property structure */
struct QgsWmsContactInformationProperty
{
  QgsWmsContactPersonPrimaryProperty contactPersonPrimary;
  QString                            contactPosition;
  QgsWmsContactAddressProperty       contactAddress;
  QString                            contactVoiceTelephone;
  QString                            contactFacsimileTelephone;
  QString                            contactElectronicMailAddress;
};

/** Service Property structure */
// TODO: Fill to WMS specifications
struct QgsWmsServiceProperty
{
  // QString                            name;  // Should always be "WMS"
  QString                            title;
  QString                            abstract;
  QStringList                        keywordList;
  QgsWmsOnlineResourceAttribute      onlineResource;
  QgsWmsContactInformationProperty   contactInformation;
  QString                            fees;
  QString                            accessConstraints;
  uint                               layerLimit;
  uint                               maxWidth;
  uint                               maxHeight;
};

/** Bounding Box Property structure */
// TODO: Fill to WMS specifications
struct QgsWmsBoundingBoxProperty
{
  QString   crs;
  QgsRectangle   box;    // consumes minx, miny, maxx, maxy.
  double    resx;   // spatial resolution (in CRS units)
  double    resy;   // spatial resolution (in CRS units)
};

/** Dimension Property structure */
// TODO: Fill to WMS specifications
struct QgsWmsDimensionProperty
{
  QString   name;
  QString   units;
  QString   unitSymbol;
  QString   defaultValue;   // plain "default" is a reserved word
  bool      multipleValues;
  bool      nearestValue;
  bool      current;
};

/** Logo URL Property structure */
// TODO: Fill to WMS specifications
struct QgsWmsLogoUrlProperty
{
  QString                         format;
  QgsWmsOnlineResourceAttribute   onlineResource;

  int                             width;
  int                             height;
};

/** Attribution Property structure */
// TODO: Fill to WMS specifications
struct QgsWmsAttributionProperty
{
  QString                         title;
  QgsWmsOnlineResourceAttribute   onlineResource;
  QgsWmsLogoUrlProperty           logoUrl;
};

/** Legend URL Property structure */
// TODO: Fill to WMS specifications
struct QgsWmsLegendUrlProperty
{
  QString                         format;
  QgsWmsOnlineResourceAttribute   onlineResource;

  int                             width;
  int                             height;
};

/** StyleSheet URL Property structure */
// TODO: Fill to WMS specifications
struct QgsWmsStyleSheetUrlProperty
{
  QString                         format;
  QgsWmsOnlineResourceAttribute   onlineResource;
};

/** Style URL Property structure */
// TODO: Fill to WMS specifications
struct QgsWmsStyleUrlProperty
{
  QString                         format;
  QgsWmsOnlineResourceAttribute   onlineResource;
};

/** Style Property structure */
// TODO: Fill to WMS specifications
struct QgsWmsStyleProperty
{
  QString                           name;
  QString                           title;
  QString                           abstract;
  QVector<QgsWmsLegendUrlProperty>  legendUrl;
  QgsWmsStyleSheetUrlProperty       styleSheetUrl;
  QgsWmsStyleUrlProperty            styleUrl;
};

/** Authority URL Property structure */
// TODO: Fill to WMS specifications
struct QgsWmsAuthorityUrlProperty
{
  QgsWmsOnlineResourceAttribute   onlineResource;
  QString                         name;             // XML "NMTOKEN" type
};

/** Identifier Property structure */
// TODO: Fill to WMS specifications
struct QgsWmsIdentifierProperty
{
  QString   authority;
};

/** Metadata URL Property structure */
// TODO: Fill to WMS specifications
struct QgsWmsMetadataUrlProperty
{
  QString                         format;
  QgsWmsOnlineResourceAttribute   onlineResource;
  QString                         type;             // XML "NMTOKEN" type
};

/** Data List URL Property structure */
// TODO: Fill to WMS specifications
struct QgsWmsDataListUrlProperty
{
  QString                         format;
  QgsWmsOnlineResourceAttribute   onlineResource;
};

/** Feature List URL Property structure */
// TODO: Fill to WMS specifications
struct QgsWmsFeatureListUrlProperty
{
  QString                         format;
  QgsWmsOnlineResourceAttribute   onlineResource;
};

/** Layer Property structure */
// TODO: Fill to WMS specifications
struct QgsWmsLayerProperty
{
  // WMS layer properties
  int                                     orderId;
  QString                                 name;
  QString                                 title;
  QString                                 abstract;
  QStringList                             keywordList;
  QStringList                             crs;        // coord ref sys
  QgsRectangle                            ex_GeographicBoundingBox;
  QVector<QgsWmsBoundingBoxProperty>      boundingBox;
  QVector<QgsWmsDimensionProperty>        dimension;
  QgsWmsAttributionProperty               attribution;
  QVector<QgsWmsAuthorityUrlProperty>     authorityUrl;
  QVector<QgsWmsIdentifierProperty>       identifier;
  QVector<QgsWmsMetadataUrlProperty>      metadataUrl;
  QVector<QgsWmsDataListUrlProperty>      dataListUrl;
  QVector<QgsWmsFeatureListUrlProperty>   featureListUrl;
  QVector<QgsWmsStyleProperty>            style;
  double                                  minimumScaleDenominator;
  double                                  maximumScaleDenominator;
  QVector<QgsWmsLayerProperty>            layer;      // nested layers

  // WMS layer attributes
  bool               queryable;
  int                cascaded;
  bool               opaque;
  bool               noSubsets;
  int                fixedWidth;
  int                fixedHeight;
};

struct QgsWmtsTheme
{
  QString identifier;
  QString title, abstract;
  QStringList keywords;
  QgsWmtsTheme *subTheme;
  QStringList layerRefs;

  QgsWmtsTheme() : subTheme( 0 ) {}
  ~QgsWmtsTheme() { delete subTheme; }
};

struct QgsWmtsTileMatrix
{
  QString identifier;
  QString title, abstract;
  QStringList keywords;
  double scaleDenom;
  QgsPoint topLeft;
  int tileWidth;
  int tileHeight;
  int matrixWidth;
  int matrixHeight;
};

struct QgsWmtsTileMatrixSet
{
  QString identifier;
  QString title, abstract;
  QStringList keywords;
  QVector<QgsWmsBoundingBoxProperty> boundingBox;
  QString crs;
  QString wkScaleSet;
  QMap<double, QgsWmtsTileMatrix> tileMatrices;
};

enum QgsTileMode { WMTS, WMSC };

struct QgsWmtsTileMatrixLimits
{
  QString tileMatrix;
  int minTileRow, maxTileRow;
  int minTileCol, maxTileCol;
};

struct QgsWmtsTileMatrixSetLink
{
  QString tileMatrixSet;
  QHash<QString, QgsWmtsTileMatrixLimits> limits;
};

struct QgsWmtsLegendURL
{
  QString format;
  double minScale, maxScale;
  QString href;
  int width, height;
};

struct QgsWmtsStyle
{
  QString identifier;
  QString title, abstract;
  QStringList keywords;
  bool isDefault;
  QList<QgsWmtsLegendURL> legendURLs;
};

struct QgsWmtsDimension
{
  QString identifier;
  QString title, abstract;
  QStringList keywords;
  QString UOM;
  QString unitSymbol;
  QString defaultValue;
  bool current;
  QStringList values;
};

struct QgsWmtsTileLayer
{
  enum QgsTileMode tileMode;
  QString identifier;
  QString title, abstract;
  QStringList keywords;
  QgsWmsBoundingBoxProperty boundingBox;
  QStringList formats;
  QStringList infoFormats;
  QString defaultStyle;
  QHash<QString, QgsWmtsDimension> dimensions;
  QHash<QString, QgsWmtsStyle> styles;
  QHash<QString, QgsWmtsTileMatrixSetLink> setLinks;

  QHash<QString, QString> getTileURLs;
  QHash<QString, QString> getFeatureInfoURLs;
};

/** Capability Property structure */
// TODO: Fill to WMS specifications
struct QgsWmsCapabilityProperty
{
  QgsWmsRequestProperty                request;
  QgsWmsExceptionProperty              exception;
  QgsWmsLayerProperty                  layer;

  QList<QgsWmtsTileLayer>              tileLayers;
  QHash<QString, QgsWmtsTileMatrixSet> tileMatrixSets;
};

/** Capabilities Property structure */
// TODO: Fill to WMS specifications
struct QgsWmsCapabilitiesProperty
{
  QgsWmsServiceProperty         service;
  QgsWmsCapabilityProperty      capability;
  QString                       version;
};

/** Formats supported by QImageReader */
struct QgsWmsSupportedFormat
{
  QString format;
  QString label;
};

enum QgsWmsTileAttribute
{
  TileReqNo = QNetworkRequest::User + 0,
  TileIndex = QNetworkRequest::User + 1,
  TileRect  = QNetworkRequest::User + 2,
  TileRetry = QNetworkRequest::User + 3,
};

enum QgsWmsDpiMode
{
  dpiNone = 0,
  dpiQGIS = 1,
  dpiUMN = 2,
  dpiGeoServer = 4,
  dpiAll = dpiQGIS | dpiUMN | dpiUMN,
};
>>>>>>> 4e3738a2

/**

  \brief Data provider for OGC WMS layers.

  This provider implements the
  interface defined in the QgsDataProvider class to provide access to spatial
  data residing in a OGC Web Map Service.

*/
class QgsWmsProvider : public QgsRasterDataProvider
{
    Q_OBJECT

  public:
    /**
    * Constructor for the provider.
    *
    * \param   uri   HTTP URL of the Web Server.  If needed a proxy will be used
    *                otherwise we contact the host directly.
    * \param   capabilities   Optionally existing parsed capabilities for the given URI
    *
    */
    QgsWmsProvider( QString const & uri = 0, const QgsWmsCapabilities* capabilities = 0 );

    //! Destructor
    virtual ~QgsWmsProvider();

    QgsRasterInterface * clone() const;


    /*! Get the QgsCoordinateReferenceSystem for this layer
     * @note Must be reimplemented by each provider.
     * If the provider isn't capable of returning
     * its projection an empty srs will be return, ti will return 0
     */
    virtual QgsCoordinateReferenceSystem crs();

    /**
     * Reorder the list of WMS layer names to be rendered by this server
     * (in order from bottom to top)
     * \note   layers must have been previously added.
     */
    virtual void setLayerOrder( QStringList const & layers );

    /**
     * Set the visibility of the given sublayer name
     */
    virtual void setSubLayerVisibility( const QString &name, bool vis );

    /**
     * Set the name of the connection for use in authentication where required
     * \note added in 1.1
     */
    void setConnectionName( QString const & connName );

    // TODO: Document this better.
    /** \brief   Renders the layer as an image
     *
     *  \return  A QImage - if the attempt to retrieve data for the draw was unsuccessful, returns 0
     *           and more information can be found in lastError() and lastErrorTitle()
     *
     *  \todo    Add pixel depth parameter (intended to match the display or printer device)
     *
     *  \note    Ownership of the returned QImage remains with this provider and its lifetime
     *           is guaranteed only until the next call to draw() or destruction of this provider.
     *
     *  \warning A pointer to an QImage is used, as a plain QImage seems to have difficulty being
     *           shared across library boundaries
     */
    QImage *draw( QgsRectangle const &  viewExtent, int pixelWidth, int pixelHeight );

    void readBlock( int bandNo, QgsRectangle  const & viewExtent, int width, int height, void *data );
    //void readBlock( int bandNo, QgsRectangle  const & viewExtent, int width, int height, QgsCoordinateReferenceSystem theSrcCRS, QgsCoordinateReferenceSystem theDestCRS, void *data );


    /** Return the extent for this data layer
    */
    virtual QgsRectangle extent();

    /**Returns true if layer is valid
     */
    bool isValid();

#if 0
    /**Returns true if layer has tile set profiles
     * @added in 1.5
     */
    virtual bool hasTiles() const;
#endif

    /**Returns the GetMap url
     * @added in 1.5
     */
    virtual QString getMapUrl() const;

    /**Returns the GetFeatureInfo url
     * @added in 1.5
     */
    virtual QString getFeatureInfoUrl() const;

    /**Return the GetTile url
     * @added in 1.9
     */
    virtual QString getTileUrl() const;

    /**Return the GetLegendGraphic url
     * @added in 2.1
     */
    virtual QString getLegendGraphicUrl() const;

    //! get WMS version string
    QString wmsVersion();

    /**
     * Sub-layers handled by this provider, in order from bottom to top
     *
     * Sub-layers are used to abstract the way the WMS server can combine
     * layers in some way at the server, before it serves them to this
     * WMS client.
     */
    QStringList subLayers() const;

    /**
     * Sub-layer styles for each sub-layer handled by this provider,
     * in order from bottom to top
     *
     * Sub-layer styles are used to abstract the way the WMS server can symbolise
     * layers in some way at the server, before it serves them to this
     * WMS client.
     */
    QStringList subLayerStyles() const;


    /**
     * \brief Get GetLegendGraphic if service is available otherwise QImage()
     * \note the first call needs to specify a scale parameter otherwise it always return QImage()
     * \todo some services don't expose GetLegendGraphic in capabilities, but add a LegendURL in
     * the layer element inside capabilities. Parsing for this is not implemented => getLegendGraphic is
     * only called if GetCapabilities expose it. Other drawback is that SLD_VERSION
     * is inside LegendURL, so at this moment it is fixed to 1.1.0 waiting a correct parsing of LegendURL
     * in getCapability
     * \param scale Optional parameter that is the Scale of the wms layer
     * \param forceRefresh Optional bool parameter to force refresh getLegendGraphic call
     */
    QImage getLegendGraphic( double scale = 0.0, bool forceRefresh = false );

    // TODO: Get the WMS connection

    // TODO: Get the table name associated with this provider instance

    /** Returns a bitmask containing the supported capabilities
        Note, some capabilities may change depending on which
        sublayers are visible on this provider, so it may
        be prudent to check this value per intended operation.
      */
    int capabilities() const;

    /** Server identify capabilities, used by source select. */
    int identifyCapabilities() const;

    QGis::DataType dataType( int bandNo ) const;
    QGis::DataType srcDataType( int bandNo ) const;
    int bandCount() const;

    /**
     * Get metadata in a format suitable for feeding directly
     * into a subset of the GUI raster properties "Metadata" tab.
     */
    QString metadata();

    QgsRasterIdentifyResult identify( const QgsPoint & thePoint, QgsRaster::IdentifyFormat theFormat, const QgsRectangle &theExtent = QgsRectangle(), int theWidth = 0, int theHeight = 0 );

    /**
     * \brief   Returns the caption error text for the last error in this provider
     *
     * If an operation returns 0 (e.g. draw()), this function
     * returns the text of the error associated with the failure.
     * Interactive users of this provider can then, for example,
     * call a QMessageBox to display the contents.
     */
    QString lastErrorTitle();

    /**
     * \brief   Returns the verbose error text for the last error in this provider
     *
     * If an operation returns 0 (e.g. draw()), this function
     * returns the text of the error associated with the failure.
     * Interactive users of this provider can then, for example,
     * call a QMessageBox to display the contents.
     */
    QString lastError();

    /**
     * \brief   Returns the format of the error message (text or html)
     */
    QString lastErrorFormat();

    /** return a provider name

    Essentially just returns the provider key.  Should be used to build file
    dialogs so that providers can be shown with their supported types. Thus
    if more than one provider supports a given format, the user is able to
    select a specific provider to open that file.

    @note

    Instead of being pure virtual, might be better to generalize this
    behavior and presume that none of the sub-classes are going to do
    anything strange with regards to their name or description?

    */
    QString name() const;


    /** return description

    Return a terse string describing what the provider is.

    @note

    Instead of being pure virtual, might be better to generalize this
    behavior and presume that none of the sub-classes are going to do
    anything strange with regards to their name or description?

    */
    QString description() const;

    /**Reloads the data from the source. Needs to be implemented by providers with data caches to
      synchronize with changes in the data source*/
    virtual void reloadData();

    static QVector<QgsWmsSupportedFormat> supportedFormats();

    static void showMessageBox( const QString& title, const QString& text );

    /**
     * \brief parse the full WMS ServiceExceptionReport XML document
     *
     * \note errorTitle and errorText are updated to suit the results of this function. Format of error is plain text.
     */
    static bool parseServiceExceptionReportDom( QByteArray const &xml, QString& errorTitle, QString& errorText );

    /**
     * \brief Prepare the URI so that we can later simply append param=value
     * \param uri uri to prepare
     * \retval prepared uri
     */
    static QString prepareUri( QString uri );

  signals:

    /** \brief emit a signal to notify of a progress event */
    void progressChanged( int theProgress, int theTotalSteps );

    /** \brief emit a signal to be caught by qgisapp and display a msg on status bar */
    void statusChanged( QString const &  theStatusQString );

    void dataChanged();

  private slots:
    void identifyReplyFinished();
    void getLegendGraphicReplyFinished();
    void getLegendGraphicReplyProgress( qint64, qint64 );

  private:

    /** Find out whether to invert axis orientation when parsing/writing coordinates */
    bool shouldInvertAxisOrientation( const QString& ogcCrs );

    /**
     * Try to get best extent for the layer in given CRS. Returns true on success, false otherwise (layer not found, invalid CRS, transform failed)
     */
    bool extentForNonTiledLayer( const QString& layerName, const QString& crs, QgsRectangle& extent );

    /**
     * In case no bounding box is present in WMTS capabilities, try to estimate it from tile matrix sets.
     * Returns true if the detection went fine.
     */
    bool detectTileLayerBoundingBox( QgsWmtsTileLayer& l );

    // case insensitive attribute value lookup
    static QString nodeAttribute( const QDomElement &e, QString name, QString defValue = QString::null );

    /**
     * Add the list of WMS layer names to be rendered by this server
     */
    void addLayers();

    /**
     * Set the image projection (in WMS CRS format) used in the transfer from the WMS server
     *
     * \note an empty crs value will result in the previous CRS being retained.
     */
    bool setImageCrs( QString const & crs );

    /**
     * \brief Retrieve and parse the (cached) Capabilities document from the server
     *
     * \param forceRefresh  if true, ignores any previous response cached in memory
     *                      and always contact the server for a new copy.
     * \retval false if the capabilities document could not be retrieved or parsed -
     *         see lastError() for more info
     *
     * When this returns, "layers" will make sense.
     *
     * TODO: Make network-timeout tolerant
     */
    bool retrieveServerCapabilities( bool forceRefresh = false );

    //! parse the WMS ServiceException XML element
    static void parseServiceException( QDomElement const &e, QString& errorTitle, QString& errorText );

    void parseOperationMetadata( QDomElement const &e );


    /**
     * \brief Calculates the combined extent of the layers selected by layersDrawn
     *
     * \retval false if the capabilities document could not be retrieved or parsed -
     *         see lastError() for more info
     */
    bool calculateExtent();

private:

    //QStringList identifyAs( const QgsPoint &point, QString format );

    QString layerMetadata( QgsWmsLayerProperty &layer );

    //! remove query item and replace it with a new value
    void setQueryItem( QUrl &url, QString key, QString value );

    //! Name of the stored connection
    QString mConnectionName;

    /**
     * Flag indicating if the layer data source is a valid WMS layer
     */
    bool mValid;

    /**
     * Spatial reference id of the layer
     */
    QString mSrid;

    /**
     * Rectangle that contains the extent (bounding box) of the layer
     */
    QgsRectangle mLayerExtent;

    /**
     * GetLegendGraphic of the WMS (raw)
     */
    QByteArray mHttpGetLegendGraphicResponse;

    /**
     * GetLegendGraphic WMS Pixmap result
     */
    QImage mGetLegendGraphicImage;

    /**
     * GetLegendGraphic scale for the WMS Pixmap result
     */
    double mGetLegendGraphicScale;

    /**
<<<<<<< HEAD
=======
     * Last Service Exception Report from the WMS
     */
    QDomDocument mServiceExceptionReportDom;

    /**
     * Parsed capabilities of the WMS
     */
    QgsWmsCapabilitiesProperty mCapabilities;

    /**
     * layers hosted by the WMS
     */
    QVector<QgsWmsLayerProperty> mLayersSupported;

    /**
     * tilesets hosted by the WMTS
     */
    QList<QgsWmtsTileLayer> mTileLayersSupported;

    /**
     * tile matrix sets hosted by the WMS
     */
    QHash<QString, QgsWmtsTileMatrixSet> mTileMatrixSets;

    /**
     * themes hosted by the WMTS
     */
    QList<QgsWmtsTheme> mTileThemes;

    /**
     * available CRSs per layer
     */
    QMap<QString, QStringList > mCrsForLayer;

    /**
     * WMS "queryable" per layer
     * Used in determining if the Identify map tool can be useful on the rendered WMS map layer.
     */
    QMap<QString, bool> mQueryableForLayer;

    /**
     * Active sublayers managed by this provider in a draw function, in order from bottom to top
     * (some may not be visible in a draw function, cf. activeSubLayerVisibility)
     */
    QStringList mActiveSubLayers;
    QStringList mActiveSubStyles;

    /**
>>>>>>> 4e3738a2
     * Visibility status of the given active sublayer
     */
    QMap<QString, bool> mActiveSubLayerVisibility;

    /**
     * MIME type of the image encoding used from the WMS server
     */
    QString mImageMimeType;

    /**
     * WMS CRS type of the image CRS used from the WMS server
     */
    QString mImageCrs;

    /**
     * The previously retrieved image from the WMS server.
     * This can be reused if draw() is called consecutively
     * with the same parameters.
     */
    QImage *mCachedImage;

    /**
     * The reply to the GetLegendGraphic request
     */
    QNetworkReply *mGetLegendGraphicReply;

    /**
     * The reply to the capabilities request
     */
    QNetworkReply *mIdentifyReply;

    /**
     * The result of the identify reply
     */
    //QString mIdentifyResult;
    QList< QgsNetworkReplyParser::RawHeaderMap > mIdentifyResultHeaders;
    QList<QByteArray> mIdentifyResultBodies;

    // TODO: better
    QString mIdentifyResultXsd;

    /**
     * The previous parameters to draw().
     */
    QgsRectangle mCachedViewExtent;
    int mCachedViewWidth;
    int mCachedViewHeight;

    /**
     * The error caption associated with the last WMS error.
     */
    QString mErrorCaption;

    /**
     * The error message associated with the last WMS error.
     */
    QString mError;


    /** The mime type of the message
     */
    QString mErrorFormat;

    //! A QgsCoordinateTransform is used for transformation of WMS layer extents
    QgsCoordinateTransform *mCoordinateTransform;

    //! See if calculateExtents() needs to be called before extent() returns useful data
    bool mExtentDirty;

    //! Base URL for WMS GetFeatureInfo requests
    QString mGetFeatureInfoUrlBase;
    QString mServiceMetadataURL;

    //! tile request number, cache hits and misses
    int mTileReqNo;

    //! chosen tile layer
    QgsWmtsTileLayer        *mTileLayer;
    //! chosen matrix set
    QgsWmtsTileMatrixSet    *mTileMatrixSet;

    //! supported formats for GetFeatureInfo in order of preference
    QStringList mSupportedGetFeatureFormats;

    QgsCoordinateReferenceSystem mCrs;

    //! Parsed response of server's capabilities - initially (or on error) may be invalid
    QgsWmsCapabilities mCaps;

    //! User's settings (URI, authorization, layer, style, ...)
    QgsWmsSettings mSettings;
};


/** Handler for downloading of non-tiled WMS requests, the data are written to the given image */
class QgsWmsImageDownloadHandler : public QObject
{
  Q_OBJECT
public:
  QgsWmsImageDownloadHandler( const QString& providerUri, const QUrl& url, const QgsWmsAuthorization& auth, QImage* image );
  ~QgsWmsImageDownloadHandler();

  void downloadBlocking();

protected slots:
  void cacheReplyFinished();
  void cacheReplyProgress( qint64 bytesReceived, qint64 bytesTotal );

protected:
  void finish() { QMetaObject::invokeMethod( mEventLoop, "quit", Qt::QueuedConnection ); }

  QString mProviderUri;

  QNetworkReply* mCacheReply;
  QImage* mCachedImage;

  QEventLoop* mEventLoop;
  QgsNetworkAccessManager* mNAM;
};


/** Handler for tiled WMS-C/WMTS requests, the data are written to the given image */
class QgsWmsTiledImageDownloadHandler : public QObject
{
  Q_OBJECT
public:

  struct TileRequest
  {
    TileRequest( const QUrl& u, const QRectF& r, int i ) : url( u ), rect( r ), index( i ) {}
    QUrl url;
    QRectF rect;
    int index;
  };

  QgsWmsTiledImageDownloadHandler( const QString& providerUri, const QgsWmsAuthorization& auth, int reqNo, const QList<TileRequest>& requests, QImage* cachedImage, const QgsRectangle& cachedViewExtent, bool smoothPixmapTransform );
  ~QgsWmsTiledImageDownloadHandler();

  void downloadBlocking();

protected slots:
  void tileReplyFinished();

protected:
  /**
   * \brief Relaunch tile request cloning previous request parameters and managing max repeat
   *
   * \param oldRequest request to clone to generate new tile request
   *
   * request is not launched if max retry is reached. Message is logged.
   */
  void repeatTileRequest( QNetworkRequest const &oldRequest );

  void finish() { QMetaObject::invokeMethod( mEventLoop, "quit", Qt::QueuedConnection ); }

  QString mProviderUri;

  QgsWmsAuthorization mAuth;

  QImage* mCachedImage;
  QgsRectangle mCachedViewExtent;

  QEventLoop* mEventLoop;
  QgsNetworkAccessManager* mNAM;

  int mTileReqNo;
  bool mSmoothPixmapTransform;

  //! Running tile requests
  QList<QNetworkReply*> mReplies;
};


/** Class keeping simple statistics for WMS provider - per unique URI */
class QgsWmsStatistics
{
public:
  struct Stat
  {
    Stat() : errors( 0 ), cacheHits( 0 ), cacheMisses( 0 ) {}
    int errors;
    int cacheHits;
    int cacheMisses;
  };

  //! get reference to layer's statistics - insert to map if does not exist yet
  static Stat& statForUri( const QString& uri ) { return sData[uri]; }

protected:
  static QMap<QString, Stat> sData;
};


#endif

// ENDS<|MERGE_RESOLUTION|>--- conflicted
+++ resolved
@@ -40,423 +40,6 @@
 class QNetworkReply;
 class QNetworkRequest;
 
-<<<<<<< HEAD
-=======
-/*
- * The following structs reflect the WMS XML schema,
- * as illustrated in Appendix E of the Web Map Service standard, version 1.3, 2004-08-02.
- */
-
-/** OnlineResource Attribute structure */
-// TODO: Fill to WMS specifications
-struct QgsWmsOnlineResourceAttribute
-{
-  QString xlinkHref;
-};
-
-/** Get Property structure */
-// TODO: Fill to WMS specifications
-struct QgsWmsGetProperty
-{
-  QgsWmsOnlineResourceAttribute onlineResource;
-};
-
-/** Post Property structure */
-// TODO: Fill to WMS specifications
-struct QgsWmsPostProperty
-{
-  QgsWmsOnlineResourceAttribute onlineResource;
-};
-
-/** HTTP Property structure */
-// TODO: Fill to WMS specifications
-struct QgsWmsHttpProperty
-{
-  QgsWmsGetProperty    get;
-  QgsWmsPostProperty   post;  // can be null
-};
-
-/** DCP Type Property structure */
-// TODO: Fill to WMS specifications
-struct QgsWmsDcpTypeProperty
-{
-  QgsWmsHttpProperty http;
-};
-
-/** Operation Type structure (for GetMap and GetFeatureInfo) */
-// TODO: Fill to WMS specifications
-struct QgsWmsOperationType
-{
-  QStringList                      format;
-  QVector<QgsWmsDcpTypeProperty>   dcpType;
-  QStringList                      allowedEncodings;
-};
-
-/** Request Property structure */
-// TODO: Fill to WMS specifications
-struct QgsWmsRequestProperty
-{
-  // QgsWmsGetCapabilitiesProperty   ...
-  // -- don't include since if we can get the capabilities,
-  //    we already know what's in this part.
-  QgsWmsOperationType     getMap;
-  QgsWmsOperationType     getFeatureInfo;
-  QgsWmsOperationType     getTile;
-  QgsWmsOperationType     getLegendGraphic;
-};
-
-/** Exception Property structure */
-// TODO: Fill to WMS specifications
-struct QgsWmsExceptionProperty
-{
-  QStringList        format;   // text formats supported.
-};
-
-/** Primary Contact Person Property structure */
-struct QgsWmsContactPersonPrimaryProperty
-{
-  QString            contactPerson;
-  QString            contactOrganization;
-};
-
-/** Contact Address Property structure */
-struct QgsWmsContactAddressProperty
-{
-  QString            addressType;
-  QString            address;
-  QString            city;
-  QString            stateOrProvince;
-  QString            postCode;
-  QString            country;
-};
-
-/** Contact Information Property structure */
-struct QgsWmsContactInformationProperty
-{
-  QgsWmsContactPersonPrimaryProperty contactPersonPrimary;
-  QString                            contactPosition;
-  QgsWmsContactAddressProperty       contactAddress;
-  QString                            contactVoiceTelephone;
-  QString                            contactFacsimileTelephone;
-  QString                            contactElectronicMailAddress;
-};
-
-/** Service Property structure */
-// TODO: Fill to WMS specifications
-struct QgsWmsServiceProperty
-{
-  // QString                            name;  // Should always be "WMS"
-  QString                            title;
-  QString                            abstract;
-  QStringList                        keywordList;
-  QgsWmsOnlineResourceAttribute      onlineResource;
-  QgsWmsContactInformationProperty   contactInformation;
-  QString                            fees;
-  QString                            accessConstraints;
-  uint                               layerLimit;
-  uint                               maxWidth;
-  uint                               maxHeight;
-};
-
-/** Bounding Box Property structure */
-// TODO: Fill to WMS specifications
-struct QgsWmsBoundingBoxProperty
-{
-  QString   crs;
-  QgsRectangle   box;    // consumes minx, miny, maxx, maxy.
-  double    resx;   // spatial resolution (in CRS units)
-  double    resy;   // spatial resolution (in CRS units)
-};
-
-/** Dimension Property structure */
-// TODO: Fill to WMS specifications
-struct QgsWmsDimensionProperty
-{
-  QString   name;
-  QString   units;
-  QString   unitSymbol;
-  QString   defaultValue;   // plain "default" is a reserved word
-  bool      multipleValues;
-  bool      nearestValue;
-  bool      current;
-};
-
-/** Logo URL Property structure */
-// TODO: Fill to WMS specifications
-struct QgsWmsLogoUrlProperty
-{
-  QString                         format;
-  QgsWmsOnlineResourceAttribute   onlineResource;
-
-  int                             width;
-  int                             height;
-};
-
-/** Attribution Property structure */
-// TODO: Fill to WMS specifications
-struct QgsWmsAttributionProperty
-{
-  QString                         title;
-  QgsWmsOnlineResourceAttribute   onlineResource;
-  QgsWmsLogoUrlProperty           logoUrl;
-};
-
-/** Legend URL Property structure */
-// TODO: Fill to WMS specifications
-struct QgsWmsLegendUrlProperty
-{
-  QString                         format;
-  QgsWmsOnlineResourceAttribute   onlineResource;
-
-  int                             width;
-  int                             height;
-};
-
-/** StyleSheet URL Property structure */
-// TODO: Fill to WMS specifications
-struct QgsWmsStyleSheetUrlProperty
-{
-  QString                         format;
-  QgsWmsOnlineResourceAttribute   onlineResource;
-};
-
-/** Style URL Property structure */
-// TODO: Fill to WMS specifications
-struct QgsWmsStyleUrlProperty
-{
-  QString                         format;
-  QgsWmsOnlineResourceAttribute   onlineResource;
-};
-
-/** Style Property structure */
-// TODO: Fill to WMS specifications
-struct QgsWmsStyleProperty
-{
-  QString                           name;
-  QString                           title;
-  QString                           abstract;
-  QVector<QgsWmsLegendUrlProperty>  legendUrl;
-  QgsWmsStyleSheetUrlProperty       styleSheetUrl;
-  QgsWmsStyleUrlProperty            styleUrl;
-};
-
-/** Authority URL Property structure */
-// TODO: Fill to WMS specifications
-struct QgsWmsAuthorityUrlProperty
-{
-  QgsWmsOnlineResourceAttribute   onlineResource;
-  QString                         name;             // XML "NMTOKEN" type
-};
-
-/** Identifier Property structure */
-// TODO: Fill to WMS specifications
-struct QgsWmsIdentifierProperty
-{
-  QString   authority;
-};
-
-/** Metadata URL Property structure */
-// TODO: Fill to WMS specifications
-struct QgsWmsMetadataUrlProperty
-{
-  QString                         format;
-  QgsWmsOnlineResourceAttribute   onlineResource;
-  QString                         type;             // XML "NMTOKEN" type
-};
-
-/** Data List URL Property structure */
-// TODO: Fill to WMS specifications
-struct QgsWmsDataListUrlProperty
-{
-  QString                         format;
-  QgsWmsOnlineResourceAttribute   onlineResource;
-};
-
-/** Feature List URL Property structure */
-// TODO: Fill to WMS specifications
-struct QgsWmsFeatureListUrlProperty
-{
-  QString                         format;
-  QgsWmsOnlineResourceAttribute   onlineResource;
-};
-
-/** Layer Property structure */
-// TODO: Fill to WMS specifications
-struct QgsWmsLayerProperty
-{
-  // WMS layer properties
-  int                                     orderId;
-  QString                                 name;
-  QString                                 title;
-  QString                                 abstract;
-  QStringList                             keywordList;
-  QStringList                             crs;        // coord ref sys
-  QgsRectangle                            ex_GeographicBoundingBox;
-  QVector<QgsWmsBoundingBoxProperty>      boundingBox;
-  QVector<QgsWmsDimensionProperty>        dimension;
-  QgsWmsAttributionProperty               attribution;
-  QVector<QgsWmsAuthorityUrlProperty>     authorityUrl;
-  QVector<QgsWmsIdentifierProperty>       identifier;
-  QVector<QgsWmsMetadataUrlProperty>      metadataUrl;
-  QVector<QgsWmsDataListUrlProperty>      dataListUrl;
-  QVector<QgsWmsFeatureListUrlProperty>   featureListUrl;
-  QVector<QgsWmsStyleProperty>            style;
-  double                                  minimumScaleDenominator;
-  double                                  maximumScaleDenominator;
-  QVector<QgsWmsLayerProperty>            layer;      // nested layers
-
-  // WMS layer attributes
-  bool               queryable;
-  int                cascaded;
-  bool               opaque;
-  bool               noSubsets;
-  int                fixedWidth;
-  int                fixedHeight;
-};
-
-struct QgsWmtsTheme
-{
-  QString identifier;
-  QString title, abstract;
-  QStringList keywords;
-  QgsWmtsTheme *subTheme;
-  QStringList layerRefs;
-
-  QgsWmtsTheme() : subTheme( 0 ) {}
-  ~QgsWmtsTheme() { delete subTheme; }
-};
-
-struct QgsWmtsTileMatrix
-{
-  QString identifier;
-  QString title, abstract;
-  QStringList keywords;
-  double scaleDenom;
-  QgsPoint topLeft;
-  int tileWidth;
-  int tileHeight;
-  int matrixWidth;
-  int matrixHeight;
-};
-
-struct QgsWmtsTileMatrixSet
-{
-  QString identifier;
-  QString title, abstract;
-  QStringList keywords;
-  QVector<QgsWmsBoundingBoxProperty> boundingBox;
-  QString crs;
-  QString wkScaleSet;
-  QMap<double, QgsWmtsTileMatrix> tileMatrices;
-};
-
-enum QgsTileMode { WMTS, WMSC };
-
-struct QgsWmtsTileMatrixLimits
-{
-  QString tileMatrix;
-  int minTileRow, maxTileRow;
-  int minTileCol, maxTileCol;
-};
-
-struct QgsWmtsTileMatrixSetLink
-{
-  QString tileMatrixSet;
-  QHash<QString, QgsWmtsTileMatrixLimits> limits;
-};
-
-struct QgsWmtsLegendURL
-{
-  QString format;
-  double minScale, maxScale;
-  QString href;
-  int width, height;
-};
-
-struct QgsWmtsStyle
-{
-  QString identifier;
-  QString title, abstract;
-  QStringList keywords;
-  bool isDefault;
-  QList<QgsWmtsLegendURL> legendURLs;
-};
-
-struct QgsWmtsDimension
-{
-  QString identifier;
-  QString title, abstract;
-  QStringList keywords;
-  QString UOM;
-  QString unitSymbol;
-  QString defaultValue;
-  bool current;
-  QStringList values;
-};
-
-struct QgsWmtsTileLayer
-{
-  enum QgsTileMode tileMode;
-  QString identifier;
-  QString title, abstract;
-  QStringList keywords;
-  QgsWmsBoundingBoxProperty boundingBox;
-  QStringList formats;
-  QStringList infoFormats;
-  QString defaultStyle;
-  QHash<QString, QgsWmtsDimension> dimensions;
-  QHash<QString, QgsWmtsStyle> styles;
-  QHash<QString, QgsWmtsTileMatrixSetLink> setLinks;
-
-  QHash<QString, QString> getTileURLs;
-  QHash<QString, QString> getFeatureInfoURLs;
-};
-
-/** Capability Property structure */
-// TODO: Fill to WMS specifications
-struct QgsWmsCapabilityProperty
-{
-  QgsWmsRequestProperty                request;
-  QgsWmsExceptionProperty              exception;
-  QgsWmsLayerProperty                  layer;
-
-  QList<QgsWmtsTileLayer>              tileLayers;
-  QHash<QString, QgsWmtsTileMatrixSet> tileMatrixSets;
-};
-
-/** Capabilities Property structure */
-// TODO: Fill to WMS specifications
-struct QgsWmsCapabilitiesProperty
-{
-  QgsWmsServiceProperty         service;
-  QgsWmsCapabilityProperty      capability;
-  QString                       version;
-};
-
-/** Formats supported by QImageReader */
-struct QgsWmsSupportedFormat
-{
-  QString format;
-  QString label;
-};
-
-enum QgsWmsTileAttribute
-{
-  TileReqNo = QNetworkRequest::User + 0,
-  TileIndex = QNetworkRequest::User + 1,
-  TileRect  = QNetworkRequest::User + 2,
-  TileRetry = QNetworkRequest::User + 3,
-};
-
-enum QgsWmsDpiMode
-{
-  dpiNone = 0,
-  dpiQGIS = 1,
-  dpiUMN = 2,
-  dpiGeoServer = 4,
-  dpiAll = dpiQGIS | dpiUMN | dpiUMN,
-};
->>>>>>> 4e3738a2
 
 /**
 
@@ -724,19 +307,10 @@
 
   private:
 
-    /** Find out whether to invert axis orientation when parsing/writing coordinates */
-    bool shouldInvertAxisOrientation( const QString& ogcCrs );
-
     /**
      * Try to get best extent for the layer in given CRS. Returns true on success, false otherwise (layer not found, invalid CRS, transform failed)
      */
     bool extentForNonTiledLayer( const QString& layerName, const QString& crs, QgsRectangle& extent );
-
-    /**
-     * In case no bounding box is present in WMTS capabilities, try to estimate it from tile matrix sets.
-     * Returns true if the detection went fine.
-     */
-    bool detectTileLayerBoundingBox( QgsWmtsTileLayer& l );
 
     // case insensitive attribute value lookup
     static QString nodeAttribute( const QDomElement &e, QString name, QString defValue = QString::null );
@@ -824,57 +398,6 @@
     double mGetLegendGraphicScale;
 
     /**
-<<<<<<< HEAD
-=======
-     * Last Service Exception Report from the WMS
-     */
-    QDomDocument mServiceExceptionReportDom;
-
-    /**
-     * Parsed capabilities of the WMS
-     */
-    QgsWmsCapabilitiesProperty mCapabilities;
-
-    /**
-     * layers hosted by the WMS
-     */
-    QVector<QgsWmsLayerProperty> mLayersSupported;
-
-    /**
-     * tilesets hosted by the WMTS
-     */
-    QList<QgsWmtsTileLayer> mTileLayersSupported;
-
-    /**
-     * tile matrix sets hosted by the WMS
-     */
-    QHash<QString, QgsWmtsTileMatrixSet> mTileMatrixSets;
-
-    /**
-     * themes hosted by the WMTS
-     */
-    QList<QgsWmtsTheme> mTileThemes;
-
-    /**
-     * available CRSs per layer
-     */
-    QMap<QString, QStringList > mCrsForLayer;
-
-    /**
-     * WMS "queryable" per layer
-     * Used in determining if the Identify map tool can be useful on the rendered WMS map layer.
-     */
-    QMap<QString, bool> mQueryableForLayer;
-
-    /**
-     * Active sublayers managed by this provider in a draw function, in order from bottom to top
-     * (some may not be visible in a draw function, cf. activeSubLayerVisibility)
-     */
-    QStringList mActiveSubLayers;
-    QStringList mActiveSubStyles;
-
-    /**
->>>>>>> 4e3738a2
      * Visibility status of the given active sublayer
      */
     QMap<QString, bool> mActiveSubLayerVisibility;
