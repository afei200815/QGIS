--- conflicted
+++ resolved
@@ -1,4 +1,3 @@
-<<<<<<< HEAD
 /***************************************************************************
       qgsdelimitedtextprovider.h  -  Data provider for delimted text
                              -------------------
@@ -16,7 +15,6 @@
  *                                                                         *
  ***************************************************************************/
 
-/* $Id: qgsdelimitedtextprovider.h 15616 2011-03-27 15:43:17Z jef $ */
 
 #include "qgsvectordataprovider.h"
 #include "qgscoordinatereferencesystem.h"
@@ -27,6 +25,8 @@
 class QgsField;
 class QFile;
 class QTextStream;
+
+class QgsDelimitedTextFeatureIterator;
 
 
 /**
@@ -59,27 +59,7 @@
      */
     virtual QString storageType() const;
 
-    /** Select features based on a bounding rectangle. Features can be retrieved with calls to nextFeature.
-     *  @param fetchAttributes list of attributes which should be fetched
-     *  @param rect spatial filter
-     *  @param fetchGeometry true if the feature geometry should be fetched
-     *  @param useIntersect true if an accurate intersection test should be used,
-     *                     false if a test based on bounding box is sufficient
-     */
-    virtual void select( QgsAttributeList fetchAttributes = QgsAttributeList(),
-                         QgsRectangle rect = QgsRectangle(),
-                         bool fetchGeometry = true,
-                         bool useIntersect = false );
-
-    /**
-     * Get the next feature resulting from a select operation.
-     * @param feature feature which will receive data from the provider
-     * @return true when there was a feature to fetch, false when end was hit
-     *
-     * mFile should be open with the file pointer at the record of the next
-     * feature, or EOF.  The feature found on the current line is parsed.
-     */
-    virtual bool nextFeature( QgsFeature& feature );
+    virtual QgsFeatureIterator getFeatures( const QgsFeatureRequest& request );
 
     /**
      * Get feature type.
@@ -94,18 +74,10 @@
     virtual long featureCount() const;
 
     /**
-     * Number of attribute fields for a feature in the layer
-     */
-    virtual uint fieldCount() const;
-
-    /**
      * Return a map of indexes with field names for this layer
      * @return map of fields
      */
-    virtual const QgsFieldMap & fields() const;
-
-    /** Restart reading features from previous select operation */
-    virtual void rewind();
+    virtual const QgsFields & fields() const;
 
     /** Returns a bitmask containing the supported capabilities
         Note, some capabilities may change depending on whether
@@ -177,13 +149,17 @@
     */
     bool boundsCheck( QgsGeometry *geom );
 
+
+    static QString readLine( QTextStream *stream );
+    static QStringList splitLine( QString line, QString delimiterType, QString delimiter );
+
   private:
+
+    void handleInvalidLines();
 
     //! Fields
     QList<int> attributeColumns;
-    QgsFieldMap attributeFields;
-
-    QgsAttributeList mAttributesToFetch;
+    QgsFields attributeFields;
 
     QString mFileName;
     QString mDelimiter;
@@ -207,31 +183,24 @@
     //! Layer extent
     QgsRectangle mExtent;
 
-    //! Current selection rectangle
-
-    QgsRectangle mSelectionRectangle;
-
     //! Text file
     QFile *mFile;
 
     QTextStream *mStream;
 
     bool mValid;
-    bool mUseIntersect;
 
     int mGeomType;
 
     long mNumberFeatures;
     int mSkipLines;
     int mFirstDataLine; // Actual first line of data (accounting for blank lines)
+    QString mDecimalPoint;
 
     //! Storage for any lines in the file that couldn't be loaded
     QStringList mInvalidLines;
     //! Only want to show the invalid lines once to the user
     bool mShowInvalidLines;
-
-    //! Feature id
-    long mFid;
 
     struct wkbPoint
     {
@@ -247,231 +216,8 @@
 
     QGis::WkbType mWkbType;
 
-    QString readLine( QTextStream *stream );
-    QStringList splitLine( QString line );
-};
-=======
-/***************************************************************************
-      qgsdelimitedtextprovider.h  -  Data provider for delimted text
-                             -------------------
-    begin                : 2004-02-27
-    copyright            : (C) 2004 by Gary E.Sherman
-    email                : sherman at mrcc.com
- ***************************************************************************/
-
-/***************************************************************************
- *                                                                         *
- *   This program is free software; you can redistribute it and/or modify  *
- *   it under the terms of the GNU General Public License as published by  *
- *   the Free Software Foundation; either version 2 of the License, or     *
- *   (at your option) any later version.                                   *
- *                                                                         *
- ***************************************************************************/
-
-
-#include "qgsvectordataprovider.h"
-#include "qgscoordinatereferencesystem.h"
-
-#include <QStringList>
-
-class QgsFeature;
-class QgsField;
-class QFile;
-class QTextStream;
-
-class QgsDelimitedTextFeatureIterator;
-
-
-/**
-\class QgsDelimitedTextProvider
-\brief Data provider for delimited text files.
-*
-* The provider needs to know both the path to the text file and
-* the delimiter to use. Since the means to add a layer is farily
-* rigid, we must provide this information encoded in a form that
-* the provider can decipher and use.
-* The uri must contain the path and delimiter in this format:
-* /full/path/too/delimited.txt?delimiter=<delimiter>
-*
-* Example uri = "/home/foo/delim.txt?delimiter=|"
-*/
-class QgsDelimitedTextProvider : public QgsVectorDataProvider
-{
-    Q_OBJECT
-
-  public:
-
-    QgsDelimitedTextProvider( QString uri = QString() );
-
-    virtual ~QgsDelimitedTextProvider();
-
-    /* Implementation of functions from QgsVectorDataProvider */
-
-    /**
-     * Returns the permanent storage type for this layer as a friendly name.
-     */
-    virtual QString storageType() const;
-
-    virtual QgsFeatureIterator getFeatures( const QgsFeatureRequest& request );
-
-    /**
-     * Get feature type.
-     * @return int representing the feature type
-     */
-    virtual QGis::WkbType geometryType() const;
-
-    /**
-     * Number of features in the layer
-     * @return long containing number of features
-     */
-    virtual long featureCount() const;
-
-    /**
-     * Return a map of indexes with field names for this layer
-     * @return map of fields
-     */
-    virtual const QgsFields & fields() const;
-
-    /** Returns a bitmask containing the supported capabilities
-        Note, some capabilities may change depending on whether
-        a spatial filter is active on this provider, so it may
-        be prudent to check this value per intended operation.
-     */
-    virtual int capabilities() const;
-
-
-    /* Implementation of functions from QgsDataProvider */
-
-    /** return a provider name
-
-        Essentially just returns the provider key.  Should be used to build file
-        dialogs so that providers can be shown with their supported types. Thus
-        if more than one provider supports a given format, the user is able to
-        select a specific provider to open that file.
-
-        @note
-
-        Instead of being pure virtual, might be better to generalize this
-        behavior and presume that none of the sub-classes are going to do
-        anything strange with regards to their name or description?
-     */
-    QString name() const;
-
-    /** return description
-
-        Return a terse string describing what the provider is.
-
-        @note
-
-        Instead of being pure virtual, might be better to generalize this
-        behavior and presume that none of the sub-classes are going to do
-        anything strange with regards to their name or description?
-     */
-    QString description() const;
-
-    /**
-     * Return the extent for this data layer
-     */
-    virtual QgsRectangle extent();
-
-    /**
-     * Returns true if this is a valid delimited file
-     */
-    bool isValid();
-
-    virtual QgsCoordinateReferenceSystem crs();
-
-    /* new functions */
-
-    /**
-     * Check to see if the point is withn the selection
-     * rectangle
-     * @param x X value of point
-     * @param y Y value of point
-     * @return True if point is within the rectangle
-    */
-    bool boundsCheck( double x, double y );
-
-
-    /**
-     * Check to see if a geometry overlaps the selection
-     * rectangle
-     * @param geom geometry to test against bounds
-     * @param y Y value of point
-     * @return True if point is within the rectangle
-    */
-    bool boundsCheck( QgsGeometry *geom );
-
-
-    static QString readLine( QTextStream *stream );
-    static QStringList splitLine( QString line, QString delimiterType, QString delimiter );
-
-  private:
-
-    void handleInvalidLines();
-
-    //! Fields
-    QList<int> attributeColumns;
-    QgsFields attributeFields;
-
-    QString mFileName;
-    QString mDelimiter;
-    QRegExp mDelimiterRegexp;
-    QString mDelimiterType;
-
-    int mFieldCount;  // Note: this includes field count for wkt field
-    int mXFieldIndex;
-    int mYFieldIndex;
-    int mWktFieldIndex;
-
-    // Handling of WKT types with .. Z, .. M, and .. ZM geometries (ie
-    // Z values and/or measures).  mWktZMRegexp is used to test for and
-    // remove the Z or M fields, and mWktCrdRegexp is used to remove the
-    // extra coordinate values.
-
-    bool mWktHasZM;
-    QRegExp mWktZMRegexp;
-    QRegExp mWktCrdRegexp;
-
-    //! Layer extent
-    QgsRectangle mExtent;
-
-    //! Text file
-    QFile *mFile;
-
-    QTextStream *mStream;
-
-    bool mValid;
-
-    int mGeomType;
-
-    long mNumberFeatures;
-    int mSkipLines;
-    int mFirstDataLine; // Actual first line of data (accounting for blank lines)
-    QString mDecimalPoint;
-
-    //! Storage for any lines in the file that couldn't be loaded
-    QStringList mInvalidLines;
-    //! Only want to show the invalid lines once to the user
-    bool mShowInvalidLines;
-
-    struct wkbPoint
-    {
-      unsigned char byteOrder;
-      quint32 wkbType;
-      double x;
-      double y;
-    };
-    wkbPoint mWKBpt;
-
-    // Coordinate reference sytem
-    QgsCoordinateReferenceSystem mCrs;
-
-    QGis::WkbType mWkbType;
-
     QStringList splitLine( QString line ) { return splitLine( line, mDelimiterType, mDelimiter ); }
 
     friend class QgsDelimitedTextFeatureIterator;
     QgsDelimitedTextFeatureIterator* mActiveIterator;
-};
->>>>>>> 8e7ffd74
+};