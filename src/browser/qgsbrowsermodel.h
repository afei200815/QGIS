--- conflicted
+++ resolved
@@ -48,13 +48,11 @@
      */
     virtual QModelIndex parent( const QModelIndex &index ) const;
 
-<<<<<<< HEAD
     virtual QStringList mimeTypes() const;
 
     QMimeData * mimeData(const QModelIndexList &indexes) const;
-=======
+
     QgsDataItem *dataItem( const QModelIndex &idx ) const;
->>>>>>> a954488b
 
     bool hasChildren( const QModelIndex &parent = QModelIndex() ) const;
 
@@ -66,11 +64,6 @@
 
     void connectItem( QgsDataItem *item );
 
-<<<<<<< HEAD
-    void connectItem( QgsDataItem * item );
-
-=======
->>>>>>> a954488b
   signals:
 
   public slots:
