--- conflicted
+++ resolved
@@ -22,13 +22,6 @@
 #include "qgsgeometrysimplifier.h"
 #include "qgssimplifymethod.h"
 
-<<<<<<< HEAD
-=======
-QgsVectorLayerFeatureIterator::QgsVectorLayerFeatureIterator( QgsVectorLayer* layer, const QgsFeatureRequest& request )
-    : QgsAbstractFeatureIterator( request ), L( layer ), mEditGeometrySimplifier( NULL )
-{
-  QgsVectorLayerJoinBuffer* joinBuffer = L->mJoinBuffer;
->>>>>>> 4e3738a2
 
 QgsVectorLayerFeatureSource::QgsVectorLayerFeatureSource(QgsVectorLayer *layer)
 {
@@ -36,19 +29,15 @@
   mFields = layer->pendingFields();
   mJoinBuffer = new QgsVectorLayerJoinBuffer( *layer->mJoinBuffer );
 
+  mCanBeSimplified = layer->hasGeometryType() && layer->geometryType() != QGis::Point;
+
   mHasEditBuffer = layer->editBuffer();
   if ( mHasEditBuffer )
   {
-<<<<<<< HEAD
-    mAddedFeatures = QgsFeatureMap( layer->editBuffer()->addedFeatures() );
-    mChangedGeometries = QgsGeometryMap( layer->editBuffer()->changedGeometries() );
-    mDeletedFeatureIds = QgsFeatureIds( layer->editBuffer()->deletedFeatureIds() );
-    mChangedAttributeValues = QgsChangedAttributesMap( layer->editBuffer()->changedAttributeValues() );
-    mAddedAttributes = QList<QgsField>( layer->editBuffer()->addedAttributes() );
-    mDeletedAttributeIds = QgsAttributeList( layer->editBuffer()->deletedAttributeIds() );
-=======
+    /* TODO[MD]: after merge
     if ( request.filterType() == QgsFeatureRequest::FilterFid )
     {
+  
       // only copy relevant parts
       if( L->editBuffer()->addedFeatures().contains( request.filterFid() ) )
         mAddedFeatures.insert( request.filterFid(), L->editBuffer()->addedFeatures()[ request.filterFid() ] );
@@ -66,17 +55,17 @@
         mChangedFeaturesRequest.setFilterFids( QgsFeatureIds() << request.filterFid() );
     }
     else
-    {
-      mAddedFeatures = QgsFeatureMap( L->editBuffer()->addedFeatures() );
-      mChangedGeometries = QgsGeometryMap( L->editBuffer()->changedGeometries() );
-      mDeletedFeatureIds = QgsFeatureIds( L->editBuffer()->deletedFeatureIds() );
-      mChangedAttributeValues = QgsChangedAttributesMap( L->editBuffer()->changedAttributeValues() );
-      mChangedFeaturesRequest.setFilterFids( L->editBuffer()->changedAttributeValues().keys().toSet() );
-    }
-
-    mAddedAttributes = QList<QgsField>( L->editBuffer()->addedAttributes() );
-    mDeletedAttributeIds = QgsAttributeList( L->editBuffer()->deletedAttributeIds() );
->>>>>>> 4e3738a2
+    {*/
+      mAddedFeatures = QgsFeatureMap( layer->editBuffer()->addedFeatures() );
+      mChangedGeometries = QgsGeometryMap( layer->editBuffer()->changedGeometries() );
+      mDeletedFeatureIds = QgsFeatureIds( layer->editBuffer()->deletedFeatureIds() );
+      mChangedAttributeValues = QgsChangedAttributesMap( layer->editBuffer()->changedAttributeValues() );
+      mAddedAttributes = QList<QgsField>( layer->editBuffer()->addedAttributes() );
+      mDeletedAttributeIds = QgsAttributeList( layer->editBuffer()->deletedAttributeIds() );        
+
+      // TODO[MD]: after merge
+      //mChangedFeaturesRequest.setFilterFids( L->editBuffer()->changedAttributeValues().keys().toSet() );
+    //}
   }
 }
 
@@ -95,6 +84,7 @@
 
 QgsVectorLayerFeatureIterator::QgsVectorLayerFeatureIterator(QgsVectorLayerFeatureSource* source, bool ownSource, const QgsFeatureRequest& request )
   : QgsAbstractFeatureIteratorFromSource( source, ownSource, request )
+  , mEditGeometrySimplifier( 0 )
 {
 
   // prepare joins: may add more attributes to fetch (in order to allow join)
@@ -440,14 +430,10 @@
 
   for ( QgsAttributeList::const_iterator attIt = fetchAttributes.constBegin(); attIt != fetchAttributes.constEnd(); ++attIt )
   {
-<<<<<<< HEAD
+    if ( !mSource->mFields.exists( *attIt ) )
+      continue;
+
     if ( mSource->mFields.fieldOrigin( *attIt ) != QgsFields::OriginJoin )
-=======
-    if ( !fields.exists( *attIt ) )
-      continue;
-
-    if ( fields.fieldOrigin( *attIt ) != QgsFields::OriginJoin )
->>>>>>> 4e3738a2
       continue;
 
     int sourceLayerIndex;
@@ -523,7 +509,7 @@
   mEditGeometrySimplifier = NULL;
 
   // setup simplification for edited geometries to fetch
-  if ( !( mRequest.flags() & QgsFeatureRequest::NoGeometry ) && simplifyMethod.methodType() != QgsSimplifyMethod::NoSimplification && L->hasGeometryType() && L->geometryType() != QGis::Point )
+  if ( !( mRequest.flags() & QgsFeatureRequest::NoGeometry ) && simplifyMethod.methodType() != QgsSimplifyMethod::NoSimplification && mSource->mCanBeSimplified )
   {
     mEditGeometrySimplifier = QgsSimplifyMethod::createGeometrySimplifier( simplifyMethod );
     return mEditGeometrySimplifier != NULL;
@@ -533,6 +519,7 @@
 
 bool QgsVectorLayerFeatureIterator::providerCanSimplify( QgsSimplifyMethod::MethodType methodType ) const
 {
+  /* TODO[MD]: after merge
   QgsVectorDataProvider* provider = L->dataProvider();
 
   if ( provider && methodType != QgsSimplifyMethod::NoSimplification )
@@ -547,7 +534,7 @@
     {
       return ( capabilities & QgsVectorDataProvider::SimplifyGeometriesWithTopologicalValidation );
     }
-  }
+  }*/
   return false;
 }
 
@@ -704,13 +691,8 @@
   // update changed attributes
   if ( mSource->mChangedAttributeValues.contains( f.id() ) )
   {
-<<<<<<< HEAD
     const QgsAttributeMap &map = mSource->mChangedAttributeValues[f.id()];
-    for ( QgsAttributeMap::const_iterator it = map.begin(); it != map.end(); it++ )
-=======
-    const QgsAttributeMap &map = mChangedAttributeValues[f.id()];
     for ( QgsAttributeMap::const_iterator it = map.begin(); it != map.end(); ++it )
->>>>>>> 4e3738a2
       attrs[it.key()] = it.value();
   }
 }
