--- conflicted
+++ resolved
@@ -215,23 +215,16 @@
 
 void QgsSymbolV2::startRender( QgsRenderContext& context, const QgsFields* fields )
 {
-<<<<<<< HEAD
   QgsSymbolV2RenderContext symbolContext( context, outputUnit(), mAlpha, false, mRenderHints, 0, fields );
-=======
-  mLayer = layer;
-
+
+
+  for ( QgsSymbolLayerV2List::iterator it = mLayers.begin(); it != mLayers.end(); ++it )
+    ( *it )->startRender( symbolContext );
+}
+
+void QgsSymbolV2::stopRender( QgsRenderContext& context )
+{
   QgsSymbolV2RenderContext symbolContext( context, outputUnit(), mAlpha, false, mRenderHints );
-  symbolContext.setLayer( mLayer );
-
->>>>>>> 4e3738a2
-  for ( QgsSymbolLayerV2List::iterator it = mLayers.begin(); it != mLayers.end(); ++it )
-    ( *it )->startRender( symbolContext );
-}
-
-void QgsSymbolV2::stopRender( QgsRenderContext& context )
-{
-  QgsSymbolV2RenderContext symbolContext( context, outputUnit(), mAlpha, false, mRenderHints );
-  symbolContext.setLayer( mLayer );
 
   for ( QgsSymbolLayerV2List::iterator it = mLayers.begin(); it != mLayers.end(); ++it )
     ( *it )->stopRender( symbolContext );
@@ -263,7 +256,6 @@
 {
   QgsRenderContext context = QgsSymbolLayerV2Utils::createRenderContext( painter );
   QgsSymbolV2RenderContext symbolContext( context, outputUnit(), mAlpha, false, mRenderHints );
-  symbolContext.setLayer( mLayer );
 
   for ( QgsSymbolLayerV2List::iterator it = mLayers.begin(); it != mLayers.end(); ++it )
   {
@@ -545,7 +537,6 @@
 void QgsMarkerSymbolV2::renderPoint( const QPointF& point, const QgsFeature* f, QgsRenderContext& context, int layer, bool selected )
 {
   QgsSymbolV2RenderContext symbolContext( context, outputUnit(), mAlpha, selected, mRenderHints, f );
-  symbolContext.setLayer( mLayer );
 
   if ( layer != -1 )
   {
@@ -615,7 +606,6 @@
 void QgsLineSymbolV2::renderPolyline( const QPolygonF& points, const QgsFeature* f, QgsRenderContext& context, int layer, bool selected )
 {
   QgsSymbolV2RenderContext symbolContext( context, outputUnit(), mAlpha, selected, mRenderHints, f );
-  symbolContext.setLayer( mLayer );
 
   if ( layer != -1 )
   {
@@ -652,7 +642,6 @@
 void QgsFillSymbolV2::renderPolygon( const QPolygonF& points, QList<QPolygonF>* rings, const QgsFeature* f, QgsRenderContext& context, int layer, bool selected )
 {
   QgsSymbolV2RenderContext symbolContext( context, outputUnit(), mAlpha, selected, mRenderHints, f );
-  symbolContext.setLayer( mLayer );
 
   if ( layer != -1 )
   {
