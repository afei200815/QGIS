--- conflicted
+++ resolved
@@ -240,365 +240,6 @@
   }
 
 
-<<<<<<< HEAD
-
-  /*
-   * \brief read coordinates from a GEOS geom
-   */
-  void extractXYCoord( Feat *f )
-  {
-    int i, j;
-
-    //Projection *proj = pal->proj;
-
-    const GEOSCoordSequence *coordSeq;
-
-    const GEOSGeometry *geom = f->geom;
-    const GEOSGeometry *r_geom;
-    const GEOSGeometry *interior;
-
-    switch ( GEOSGeomTypeId( geom ) )
-    {
-      case GEOS_POINT:
-      case GEOS_LINESTRING:
-      case GEOS_POLYGON:
-        f->type = GEOSGeomTypeId( geom );
-        break;
-      default:
-        std::cout << "Wrong geometry !!" << std::endl;
-    }
-
-    if ( f->type == GEOS_POLYGON )
-    {
-      r_geom = GEOSGetExteriorRing( geom );
-      if ( GEOSGetNumInteriorRings( geom ) > 0 )
-      {
-        f->nbHoles = GEOSGetNumInteriorRings( geom );
-        f->holes = new PointSet*[f->nbHoles];
-#ifdef _DEBUG_FULL_
-        std::cout << f->nbHoles << " obstacles !" << std::endl;
-#endif
-        for ( i = 0;i < f->nbHoles;i++ )
-        {
-          f->holes[i] = new PointSet();
-          f->holes[i]->holeOf = NULL;
-
-          interior =  GEOSGetInteriorRingN( geom, i );
-          f->holes[i]->nbPoints = GEOSGetNumCoordinates( interior );
-          f->holes[i]->x = new double[f->holes[i]->nbPoints];
-          f->holes[i]->y = new double[f->holes[i]->nbPoints];
-
-          f->holes[i]->xmin = DBL_MAX;
-          f->holes[i]->xmax = -DBL_MAX;
-          f->holes[i]->ymin = DBL_MAX;
-          f->holes[i]->ymax = -DBL_MAX;
-
-          coordSeq = GEOSGeom_getCoordSeq( interior );
-
-          for ( j = 0;j < f->holes[i]->nbPoints;j++ )
-          {
-            GEOSCoordSeq_getX( coordSeq, j, &f->holes[i]->x[j] );
-            GEOSCoordSeq_getY( coordSeq, j, &f->holes[i]->y[j] );
-
-            f->holes[i]->xmax = f->holes[i]->x[j] > f->holes[i]->xmax ? f->holes[i]->x[j] : f->holes[i]->xmax;
-            f->holes[i]->xmin = f->holes[i]->x[j] < f->holes[i]->xmin ? f->holes[i]->x[j] : f->holes[i]->xmin;
-
-            f->holes[i]->ymax = f->holes[i]->y[j] > f->holes[i]->ymax ? f->holes[i]->y[j] : f->holes[i]->ymax;
-            f->holes[i]->ymin = f->holes[i]->y[j] < f->holes[i]->ymin ? f->holes[i]->y[j] : f->holes[i]->ymin;
-          }
-          //delete coordSeq;
-          reorderPolygon( f->holes[i]->nbPoints, f->holes[i]->x, f->holes[i]->y );
-        }
-      }
-    }
-    else
-    {
-      r_geom = geom;
-      f->nbHoles = 0;
-    }
-
-
-    f->nbPoints = GEOSGetNumCoordinates( r_geom );
-    coordSeq = GEOSGeom_getCoordSeq( r_geom );
-
-    double xmin = DBL_MAX;
-    double xmax = -DBL_MAX;
-    double ymin = DBL_MAX;
-    double ymax = -DBL_MAX;
-
-    //std::cout << "Label: <" << label << ">    nbPoints : " << nbPoints << std::endl;
-    f->x = new double[f->nbPoints];
-    f->y = new double[f->nbPoints];
-
-    int *pts = new int [f->nbPoints];
-
-
-#ifdef _DEBUG_FULL_
-    std::cout << "ExtractXY (" << f->nbPoints << " points)" << std::endl;
-#endif
-    for ( i = 0;i < f->nbPoints;i++ )
-    {
-      GEOSCoordSeq_getX( coordSeq, i, &f->x[i] );
-      GEOSCoordSeq_getY( coordSeq, i, &f->y[i] );
-
-      xmax = f->x[i] > xmax ? f->x[i] : xmax;
-      xmin = f->x[i] < xmin ? f->x[i] : xmin;
-
-      ymax = f->y[i] > ymax ? f->y[i] : ymax;
-      ymin = f->y[i] < ymin ? f->y[i] : ymin;
-
-      pts[i] = i;
-
-#ifdef _DEBUG_FULL_
-      std::cout << f->x[i] << ";" << f->y[i] << std::endl;
-#endif
-    }
-
-    f->minmax[0] = xmin;
-    f->minmax[1] = ymin;
-    f->minmax[2] = xmax;
-    f->minmax[3] = ymax;
-
-
-    // TODO make a function with that and add simplify() process
-    int new_nbPoints = f->nbPoints;
-    bool *ok = new bool[new_nbPoints];
-
-    for ( i = 0;i < f->nbPoints;i++ )
-    {
-      ok[i] = true;
-      j = ( i + 1 ) % f->nbPoints;
-      if ( i == j )
-        break;
-      if ( vabs( f->x[i] - f->x[j] ) < 0.0000001 && vabs( f->y[i] - f->y[j] ) < 0.0000001 )
-      {
-        new_nbPoints--;
-        ok[i] = false;
-      }
-    }
-
-    if ( new_nbPoints < f->nbPoints )
-    {
-#ifdef _DEBUG_FULL_
-      std::cout << "Sans Doublon: (" << new_nbPoints << ")" << std::endl;
-#endif
-      double *new_x = new double[new_nbPoints];
-      double *new_y = new double[new_nbPoints];
-      for ( i = 0, j = 0;i < f->nbPoints;i++ )
-      {
-        if ( ok[i] )
-        {
-          new_x[j] = f->x[i];
-          new_y[j] = f->y[i];
-#ifdef _DEBUG_FULL_
-          std::cout << new_x[j] << ";" << new_y[j] << std::endl;
-#endif
-          j++;
-        }
-      }
-      delete[] f->x;
-      delete[] f->y;
-      f->x = new_x;
-      f->y = new_y;
-      f->nbPoints = new_nbPoints;
-    }
-
-    delete[] ok;
-
-
-    //delete coordSeq;
-    delete[] pts;
-  }
-
-
-
-  LinkedList<Feat*> * splitGeom( GEOSGeometry *the_geom, const char *geom_id )
-  {
-    LinkedList <Feat*> *fCoordQueue = new LinkedList<Feat*> ( ptrFeatCompare );
-    LinkedList <Feat*> *finalQueue = new LinkedList<Feat*> ( ptrFeatCompare );
-
-    LinkedList <const GEOSGeometry*> *simpleGeometries = unmulti( the_geom );
-
-    int i, j, k, l, j2, l2;
-
-    const GEOSGeometry *geom;
-
-    int pt_a = -1;
-    int pt_b = -1;
-    double cX, cY;
-    double tmpX, tmpY;
-
-    Feat *f;
-
-    while ( simpleGeometries->size() > 0 )
-    {
-      geom = simpleGeometries->pop_front();
-      //std::cout << "    split->typeid : " << geom->getGeometryTypeId() << std::endl;
-      switch ( GEOSGeomTypeId( geom ) )
-      {
-        case GEOS_MULTIPOINT:
-        case GEOS_MULTILINESTRING:
-        case GEOS_MULTIPOLYGON:
-          std::cerr << "MUTLI geometry should never occurs here" << std::endl;
-          break;
-        case GEOS_POINT:
-        case GEOS_LINESTRING:
-          f = new Feat();
-          f->geom = geom;
-          f->id = geom_id;
-          f->type = GEOSGeomTypeId( geom );
-          extractXYCoord( f );
-          fCoordQueue->push_back( f );
-          break;
-        case GEOS_POLYGON:
-          f = new Feat();
-          f->geom = geom;
-          f->id = geom_id;
-          f->type = GEOS_POLYGON;
-          extractXYCoord( f );
-
-          // BUGFIX #8 by maxence -- 11/03/2008
-          if ( f->nbPoints >= 3 )
-          {
-#ifdef _DEBUG_FULL_
-            std::cout << "new polygon for " << geom_id << " (" << f->nbPoints << " pts)" << std::endl;
-            for ( i = 0;i < f->nbPoints;i++ )
-            {
-              std::cout << f->x[i] << " ; " << f->y[i] << std::endl;
-            }
-#endif
-            if ( reorderPolygon( f->nbPoints, f->x, f->y ) == 0 )
-            {
-#ifdef _DEBUG_FULL_
-              std::cout << "reordered: " << geom_id << " (" << f->nbPoints << " pts)" << std::endl;
-              for ( i = 0;i < f->nbPoints;i++ )
-              {
-                std::cout << f->x[i] << " ; " << f->y[i] << std::endl;
-              }
-#endif
-              fCoordQueue->push_back( f );
-            }
-            else
-            {
-              std::cout << __FILE__ << ":" << __LINE__ << " Unable to reorder the polygon ..." << std::endl;
-              for ( i = 0;i < f->nbHoles;i++ )
-                delete f->holes[i];
-              delete f->holes;
-              delete f->x;
-              delete f->y;
-              delete f;
-            }
-          }
-          else
-          {
-            std::cout << "Geometry " << geom_id << " is invalid (less than 3 real points)" << std::endl;
-            for ( i = 0;i < f->nbHoles;i++ )
-              delete f->holes[i];
-            delete f->holes;
-            delete[] f->x;
-            delete[] f->y;
-            delete f;
-          }
-          break;
-        default:
-          throw InternalException::UnknownGeometry();
-      }
-    }
-
-    delete simpleGeometries;
-
-    cX = 0.0;
-    cY = 0.0;
-
-    while ( fCoordQueue->size() > 0 )
-    {
-      f = fCoordQueue->pop_front();
-
-      if ( f->type == GEOS_POLYGON )
-      {
-#ifdef _DEBUG_FULL_
-        std::cout << "New feature coordinates:" << std::endl;
-        for ( i = 0;i < f->nbPoints;i++ )
-          std::cout << f->x[i] << ";" << f->y[i] << std::endl;
-#endif
-
-        /*
-                  Butterfly detector
-
-                   3____0
-                    \  /
-                     \/  <--- not allowed
-                     /\
-                   1/__\2
-
-                   1____0
-                    \  /
-                    2\/5  <--- allowed
-                     /\
-                   3/__\4
-        */
-
-        pt_a = -1;
-        pt_b = -1;
-        for ( i = 0;i < f->nbPoints - 2;i++ )
-        {
-          j = i + 1;
-          j2 = ( j + 1 ) % f->nbPoints;
-          for ( k = i + 2;k < f->nbPoints - ( i == 0 );k++ )
-          {
-            l = ( k + 1 ) % f->nbPoints;
-            l2 = ( l + 1 ) % f->nbPoints;
-
-            //std::cout << "   " << i << "->" << j << "     " << k << "->" << l << std::endl;
-            if ( computeSegIntersectionExt( f->x[i], f->y[i],
-                                            f->x[j], f->y[j],
-                                            f->x[j2], f->y[j2],
-                                            f->x[k], f->y[k],
-                                            f->x[l], f->y[l],
-                                            f->x[l2], f->y[l2],
-                                            &tmpX, &tmpY ) )
-            {
-#ifdef _DEBUG_FULL_
-              std::cout << i << "->" << j << "  intersect " << k << "->" << l << std::endl;
-#endif
-              pt_a = i;
-              pt_b = k;
-              cX = tmpX;
-              cY = tmpY;
-              i = k = f->nbPoints;
-            }
-          }
-        }
-
-        if ( pt_a == -1 && pt_b == -1 )
-        {
-          finalQueue->push_back( f );
-        }
-        else
-        {
-          //fCoordQueue->push_back(splitButterflyPolygon (f, (pt_a+1)%f->nbPoints, (pt_b+1)%f->nbPoints, cX, cY));
-          //fCoordQueue->push_back(splitButterflyPolygon (f, (pt_b+1)%f->nbPoints, (pt_a+1)%f->nbPoints, cX, cY));
-          for ( i = 0;i < f->nbHoles;i++ )
-            delete f->holes[i];
-          delete f->holes;
-          delete[] f->x;
-          delete[] f->y;
-          delete f;
-        }
-      }
-      else
-      {
-        finalQueue->push_back( f );
-      }
-
-    }
-    delete fCoordQueue;
-    //delete the_geom;
-    return finalQueue;
-  }
-
-=======
->>>>>>> 4b644b7a
 } // namespace
 
 
