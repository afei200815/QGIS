/***************************************************************************
     qgsrenderchecker.h - check maprender output against an expected image
                     --------------------------------------
               Date                 : 18 Jan 2008
               Copyright            : (C) 2008 by Tim Sutton
               email                : tim  @ linfiniti.com
 ***************************************************************************
 *                                                                         *
 *   This program is free software; you can redistribute it and/or modify  *
 *   it under the terms of the GNU General Public License as published by  *
 *   the Free Software Foundation; either version 2 of the License, or     *
 *   (at your option) any later version.                                   *
 *                                                                         *
 ***************************************************************************/

#ifndef QGSRENDERCHECKER_H
#define QGSRENDERCHECKER_H

#include <qgis.h>
#include <QDir>
#include <QString>
#include <QRegExp>
#include <QList>

#include <qgsmaprenderer.h>
#include <qgslogger.h>
#include <qgsmapsettings.h>

class QImage;

/** \ingroup UnitTests
 * This is a helper class for unit tests that need to
 * write an image and compare it to an expected result
 * or render time.
 */
class CORE_EXPORT QgsRenderChecker
{
  public:

    QgsRenderChecker();

    //! Destructor
    ~QgsRenderChecker() {};

    QString controlImagePath() const;

    QString report() { return mReport; };
    float matchPercent()
    {
      return static_cast<float>( mMismatchCount ) /
             static_cast<float>( mMatchTarget ) * 100;
    }
    unsigned int mismatchCount() { return mMismatchCount; }
    unsigned int matchTarget() { return mMatchTarget; }
    //only records time for actual render part
    int elapsedTime() { return mElapsedTime; }
    void setElapsedTimeTarget( int theTarget ) { mElapsedTimeTarget = theTarget; };
    /** Base directory name for the control image (with control image path
      * suffixed) the path to the image will be constructed like this:
      * controlImagePath + '/' + mControlName + '/' + mControlName + '.png'
      */
    void setControlName( const QString theName );
    /** Prefix where the control images are kept.
     * This will be appended to controlImagePath
      */
    void setControlPathPrefix( const QString theName ) { mControlPathPrefix = theName + QDir::separator(); }
    /** Get an md5 hash that uniquely identifies an image */
    QString imageToHash( QString theImageFile );

<<<<<<< HEAD
    void setRenderedImage( QString theImageFileName ) { mRenderedImageFile = theImageFileName; };
    //! @deprecated since 2.1 - use setMapSettings()
    Q_DECL_DEPRECATED void setMapRenderer( QgsMapRenderer *  thepMapRenderer );

    //! @note added in 2.1
    void setMapSettings( const QgsMapSettings& mapSettings );

=======
    void setRenderedImage( QString theImageFileName ) { mRenderedImageFile = theImageFileName; }
    void setMapRenderer( QgsMapRenderer *thepMapRenderer ) { mpMapRenderer = thepMapRenderer; }
>>>>>>> 4e3738a2
    /**
     * Test using renderer to generate the image to be compared.
     * @param theTestName - to be used as the basis for writing a file to
     * e.g. /tmp/theTestName.png
     * @param theMismatchCount - defaults to 0 - the number of pixels that
     * are allowed to be different from the control image. In some cases
     * rendering may be non-deterministic. This parameter allows you to account
     * for that by providing a tolerance.
     * @note make sure to call setExpectedImage and setMapRenderer first
     */
    bool runTest( QString theTestName, unsigned int theMismatchCount = 0 );

    /**
     * Test using two arbitary images (map renderer will not be used)
     * @param theTestName - to be used as the basis for writing a file to
     * e.g. /tmp/theTestName.png
     * @param theMismatchCount - defaults to 0 - the number of pixels that
     * are allowed to be different from the control image. In some cases
     * rendering may be non-deterministic. This parameter allows you to account
     * for that by providing a tolerance.
     * @param theRenderedImageFile to optionally override the output filename
     * @note: make sure to call setExpectedImage and setRenderedImage first.
     */
    bool compareImages( QString theTestName, unsigned int theMismatchCount = 0, QString theRenderedImageFile = "" );
    /** Get a list of all the anomalies. An anomaly is a rendered difference
      * file where there is some red pixel content (indicating a render check
      * mismatch), but where the output was still acceptible. If the render
      * diff matches one of these anomalies we will still consider it to be
      * acceptible.
      * @return a bool indicating if the diff matched one of the anomaly files
    */
    bool isKnownAnomaly( QString theDiffImageFile );

    QString expectedImageFile() { return mExpectedImageFile; };

  protected:

    QString mReport;
    unsigned int mMatchTarget;
    QgsMapRenderer * mpMapRenderer;
    int mElapsedTime;
    QString mRenderedImageFile;
    QString mExpectedImageFile;

  private:

    QString mControlName;
    unsigned int mMismatchCount;
    int mElapsedTimeTarget;
<<<<<<< HEAD
    QgsMapSettings mMapSettings;
=======
>>>>>>> 4e3738a2
    QString mControlPathPrefix;

}; // class QgsRenderChecker


/** Compare two WKT strings with some tolerance
 * @param a first WKT string
 * @param b second WKT string
 * @param tolerance tolerance to use (optional, defaults to 0.000001)
 * @return bool indicating if the WKT are sufficiently equal
 */

inline bool compareWkt( QString a, QString b, double tolerance = 0.000001 )
{
  QgsDebugMsg( QString( "a:%1 b:%2 tol:%3" ).arg( a ).arg( b ).arg( tolerance ) );
  QRegExp re( "-?\\d+(?:\\.\\d+)?(?:[eE]\\d+)?" );

  QString a0( a ), b0( b );
  a0.replace( re, "#" );
  b0.replace( re, "#" );

  QgsDebugMsg( QString( "a0:%1 b0:%2" ).arg( a0 ).arg( b0 ) );

  if ( a0 != b0 )
    return false;

  QList<double> al, bl;

  int pos;
  for ( pos = 0; ( pos = re.indexIn( a, pos ) ) != -1; pos += re.matchedLength() )
  {
    al << re.cap( 0 ).toDouble();
  }
  for ( pos = 0; ( pos = re.indexIn( b, pos ) ) != -1; pos += re.matchedLength() )
  {
    bl << re.cap( 0 ).toDouble();
  }

  if ( al.size() != bl.size() )
    return false;

  for ( int i = 0; i < al.size(); i++ )
  {
    if ( !qgsDoubleNear( al[i], bl[i], tolerance ) )
      return false;
  }

  return true;
}

#endif<|MERGE_RESOLUTION|>--- conflicted
+++ resolved
@@ -67,18 +67,13 @@
     /** Get an md5 hash that uniquely identifies an image */
     QString imageToHash( QString theImageFile );
 
-<<<<<<< HEAD
-    void setRenderedImage( QString theImageFileName ) { mRenderedImageFile = theImageFileName; };
+    void setRenderedImage( QString theImageFileName ) { mRenderedImageFile = theImageFileName; }
     //! @deprecated since 2.1 - use setMapSettings()
     Q_DECL_DEPRECATED void setMapRenderer( QgsMapRenderer *  thepMapRenderer );
 
     //! @note added in 2.1
     void setMapSettings( const QgsMapSettings& mapSettings );
 
-=======
-    void setRenderedImage( QString theImageFileName ) { mRenderedImageFile = theImageFileName; }
-    void setMapRenderer( QgsMapRenderer *thepMapRenderer ) { mpMapRenderer = thepMapRenderer; }
->>>>>>> 4e3738a2
     /**
      * Test using renderer to generate the image to be compared.
      * @param theTestName - to be used as the basis for writing a file to
@@ -128,10 +123,7 @@
     QString mControlName;
     unsigned int mMismatchCount;
     int mElapsedTimeTarget;
-<<<<<<< HEAD
     QgsMapSettings mMapSettings;
-=======
->>>>>>> 4e3738a2
     QString mControlPathPrefix;
 
 }; // class QgsRenderChecker
