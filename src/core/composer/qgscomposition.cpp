--- conflicted
+++ resolved
@@ -53,7 +53,6 @@
 QgsComposition::QgsComposition( QgsMapRenderer* mapRenderer )
     : QGraphicsScene( 0 )
     , mMapRenderer( mapRenderer )
-<<<<<<< HEAD
     , mMapSettings( mapRenderer->mapSettings() )
     , mAtlasComposition( this )
 {
@@ -76,56 +75,30 @@
   mPageWidth = 297;
   mPageHeight = 210;
   mSpaceBetweenPages = 10;
+  mPageStyleSymbol = 0;
   mPrintAsRaster = false;
   mGenerateWorldFile = false;
   mWorldFileMap = 0;
   mUseAdvancedEffects = true;
   mSnapToGrid = false;
   mGridVisible = false;
-  mSnapGridResolution = 10.0;
-  mSnapGridTolerance = 2;
-  mSnapGridOffsetX = 0.0;
-  mSnapGridOffsetY = 0.0;
+  mSnapGridResolution = 0;
+  mSnapGridTolerance = 0;
+  mSnapGridOffsetX = 0;
+  mSnapGridOffsetY = 0;
   mAlignmentSnap = true;
   mGuidesVisible = true;
   mSmartGuides = true;
-  mAlignmentSnapTolerance = 2;
+  mAlignmentSnapTolerance = 0;
   mSelectionHandles = 0;
   mActiveItemCommand = 0;
   mActiveMultiFrameCommand = 0;
+  mAtlasMode = QgsComposition::AtlasOff;
   mPreventCursorChange = false;
 
-  setBackgroundBrush( Qt::gray );
-=======
-    , mPlotStyle( QgsComposition::Preview )
-    , mPageWidth( 297 )
-    , mPageHeight( 210 )
-    , mSpaceBetweenPages( 10 )
-    , mPageStyleSymbol( 0 )
-    , mPrintAsRaster( false )
-    , mGenerateWorldFile( false )
-    , mWorldFileMap( 0 )
-    , mUseAdvancedEffects( true )
-    , mSnapToGrid( false )
-    , mGridVisible( false )
-    , mSnapGridResolution( 0 )
-    , mSnapGridTolerance( 0 )
-    , mSnapGridOffsetX( 0 )
-    , mSnapGridOffsetY( 0 )
-    , mAlignmentSnap( true )
-    , mGuidesVisible( true )
-    , mSmartGuides( true )
-    , mAlignmentSnapTolerance( 0 )
-    , mSelectionHandles( 0 )
-    , mActiveItemCommand( 0 )
-    , mActiveMultiFrameCommand( 0 )
-    , mAtlasComposition( this )
-    , mAtlasMode( QgsComposition::AtlasOff )
-    , mPreventCursorChange( false )
-{
   setBackgroundBrush( QColor( 215, 215, 215 ) );
   createDefaultPageStyleSymbol();
->>>>>>> 4e3738a2
+  
   addPaperItem();
 
   updateBounds();
@@ -177,12 +150,7 @@
   //load default composition settings
   loadDefaults();
   loadSettings();
-<<<<<<< HEAD
-
 }*/
-=======
-}
->>>>>>> 4e3738a2
 
 QgsComposition::~QgsComposition()
 {
