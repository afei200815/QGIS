--- conflicted
+++ resolved
@@ -90,11 +90,10 @@
       ZValueAbove
     };
 
-<<<<<<< HEAD
     //! @deprecated since 2.1 - use the constructor with QgsMapSettings
     Q_DECL_DEPRECATED QgsComposition( QgsMapRenderer* mapRenderer );
     explicit QgsComposition( const QgsMapSettings& mapSettings );
-=======
+
     /**Composition atlas modes*/
     enum AtlasMode
     {
@@ -103,8 +102,6 @@
       ExportAtlas   // The composition is being exported as an atlas
     };
 
-    QgsComposition( QgsMapRenderer* mapRenderer );
->>>>>>> 4e3738a2
     ~QgsComposition();
 
     /**Changes size of paper item*/
@@ -458,14 +455,13 @@
     /**Casts object to the proper subclass type and calls corresponding itemAdded signal*/
     void sendItemAddedSignal( QgsComposerItem* item );
 
-<<<<<<< HEAD
-  protected:
-    void init();
-=======
     /**Updates the scene bounds of the composition
     @note added in version 2.2*/
     void updateBounds();
->>>>>>> 4e3738a2
+
+  protected:
+    void init();
+
 
   private:
     /**Pointer to map renderer of QGIS main map*/
