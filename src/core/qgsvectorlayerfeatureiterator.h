/***************************************************************************
    qgsvectorlayerfeatureiterator.h
    ---------------------
    begin                : Dezember 2012
    copyright            : (C) 2012 by Martin Dobias
    email                : wonder dot sk at gmail dot com
 ***************************************************************************
 *                                                                         *
 *   This program is free software; you can redistribute it and/or modify  *
 *   it under the terms of the GNU General Public License as published by  *
 *   the Free Software Foundation; either version 2 of the License, or     *
 *   (at your option) any later version.                                   *
 *                                                                         *
 ***************************************************************************/
#ifndef QGSVECTORLAYERFEATUREITERATOR_H
#define QGSVECTORLAYERFEATUREITERATOR_H

#include "qgsfeatureiterator.h"

#include <QSet>

typedef QMap<QgsFeatureId, QgsFeature> QgsFeatureMap;

class QgsVectorLayer;
class QgsVectorLayerEditBuffer;
struct QgsVectorJoinInfo;
class QgsVectorLayerJoinBuffer;


class QgsVectorLayerFeatureIterator;

/** Partial snapshot of vector layer's state (only the members necessary for access to features) */
class QgsVectorLayerFeatureSource : public QgsAbstractFeatureSource
{
public:
  QgsVectorLayerFeatureSource( QgsVectorLayer* layer );
  ~QgsVectorLayerFeatureSource();

  virtual QgsFeatureIterator getFeatures( const QgsFeatureRequest& request );

  friend class QgsVectorLayerFeatureIterator;

protected:

  QgsAbstractFeatureSource* mProviderFeatureSource;

  QgsVectorLayerJoinBuffer* mJoinBuffer;

  QgsFields mFields;

  bool mHasEditBuffer;

  // A deep-copy is only performed, if the original maps change
  // see here https://github.com/qgis/Quantum-GIS/pull/673
  // for explanation
  QgsFeatureMap mAddedFeatures;
  QgsGeometryMap mChangedGeometries;
  QgsFeatureIds mDeletedFeatureIds;
  QList<QgsField> mAddedAttributes;
  QgsChangedAttributesMap mChangedAttributeValues;
  QgsAttributeList mDeletedAttributeIds;
};


class CORE_EXPORT QgsVectorLayerFeatureIterator : public QgsAbstractFeatureIteratorFromSource<QgsVectorLayerFeatureSource>
{
  public:
    QgsVectorLayerFeatureIterator( QgsVectorLayerFeatureSource* source, bool ownSource, const QgsFeatureRequest& request );

    ~QgsVectorLayerFeatureIterator();

    //! reset the iterator to the starting position
    virtual bool rewind();

    //! end of iterating: free the resources / lock
    virtual bool close();

  protected:
    //! fetch next feature, return true on success
    virtual bool fetchFeature( QgsFeature& feature );

    //! Overrides default method as we only need to filter features in the edit buffer
    //! while for others filtering is left to the provider implementation.
    inline virtual bool nextFeatureFilterExpression( QgsFeature &f ) { return fetchFeature( f ); }

<<<<<<< HEAD
=======
    //! Setup the simplification of geometries to fetch using the specified simplify method
    virtual bool prepareSimplification( const QgsSimplifyMethod& simplifyMethod );

    QgsVectorLayer* L;
>>>>>>> 4e3738a2

    QgsFeatureRequest mProviderRequest;
    QgsFeatureIterator mProviderIterator;
    QgsFeatureRequest mChangedFeaturesRequest;
    QgsFeatureIterator mChangedFeaturesIterator;


    // only related to editing
    QSet<QgsFeatureId> mFetchConsidered;
    QgsGeometryMap::ConstIterator mFetchChangedGeomIt;
    QgsFeatureMap::ConstIterator mFetchAddedFeaturesIt;

    bool mFetchedFid; // when iterating by FID: indicator whether it has been fetched yet or not

    void rewindEditBuffer();
    void prepareJoins();
    bool fetchNextAddedFeature( QgsFeature& f );
    bool fetchNextChangedGeomFeature( QgsFeature& f );
    bool fetchNextChangedAttributeFeature( QgsFeature& f );
    void useAddedFeature( const QgsFeature& src, QgsFeature& f );
    void useChangedAttributeFeature( QgsFeatureId fid, const QgsGeometry& geom, QgsFeature& f );
    bool nextFeatureFid( QgsFeature& f );
    void addJoinedAttributes( QgsFeature &f );

    /** Update feature with uncommited attribute updates */
    void updateChangedAttributes( QgsFeature& f );

    /** Update feature with uncommited geometry updates */
    void updateFeatureGeometry( QgsFeature& f );

    /** Join information prepared for fast attribute id mapping in QgsVectorLayerJoinBuffer::updateFeatureAttributes().
      Created in the select() method of QgsVectorLayerJoinBuffer for the joins that contain fetched attributes
    */
    struct FetchJoinInfo
    {
      const QgsVectorJoinInfo* joinInfo;//!< cannonical source of information about the join
      QgsAttributeList attributes;      //!< attributes to fetch
      int indexOffset;                  //!< at what position the joined fields start
      QgsVectorLayer* joinLayer;        //!< resolved pointer to the joined layer
      int targetField;                  //!< index of field (of this layer) that drives the join
      int joinField;                    //!< index of field (of the joined layer) must have equal value

      void addJoinedAttributesCached( QgsFeature& f, const QVariant& joinValue ) const;
      void addJoinedAttributesDirect( QgsFeature& f, const QVariant& joinValue ) const;
    };

    /** Informations about joins used in the current select() statement.
      Allows faster mapping of attribute ids compared to mVectorJoins */
    QMap<QgsVectorLayer*, FetchJoinInfo> mFetchJoinInfo;

  private:
    //! optional object to locally simplify edited (changed or added) geometries fetched by this feature iterator
    QgsAbstractGeometrySimplifier* mEditGeometrySimplifier;

    //! returns whether the iterator supports simplify geometries on provider side
    virtual bool providerCanSimplify( QgsSimplifyMethod::MethodType methodType ) const;
};

#endif // QGSVECTORLAYERFEATUREITERATOR_H<|MERGE_RESOLUTION|>--- conflicted
+++ resolved
@@ -50,6 +50,8 @@
 
   bool mHasEditBuffer;
 
+  bool mCanBeSimplified;
+
   // A deep-copy is only performed, if the original maps change
   // see here https://github.com/qgis/Quantum-GIS/pull/673
   // for explanation
@@ -83,13 +85,9 @@
     //! while for others filtering is left to the provider implementation.
     inline virtual bool nextFeatureFilterExpression( QgsFeature &f ) { return fetchFeature( f ); }
 
-<<<<<<< HEAD
-=======
     //! Setup the simplification of geometries to fetch using the specified simplify method
     virtual bool prepareSimplification( const QgsSimplifyMethod& simplifyMethod );
 
-    QgsVectorLayer* L;
->>>>>>> 4e3738a2
 
     QgsFeatureRequest mProviderRequest;
     QgsFeatureIterator mProviderIterator;
