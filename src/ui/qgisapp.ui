<?xml version="1.0" encoding="UTF-8"?>
<ui version="4.0">
 <class>MainWindow</class>
 <widget class="QMainWindow" name="MainWindow">
  <property name="geometry">
   <rect>
    <x>0</x>
    <y>0</y>
    <width>1050</width>
    <height>506</height>
   </rect>
  </property>
  <widget class="QWidget" name="centralwidget"/>
  <widget class="QMenuBar" name="menubar">
   <property name="geometry">
    <rect>
     <x>0</x>
     <y>0</y>
     <width>1050</width>
     <height>25</height>
    </rect>
   </property>
   <widget class="QMenu" name="mProjectMenu">
    <property name="title">
     <string>P&amp;roject</string>
    </property>
    <widget class="QMenu" name="mRecentProjectsMenu">
     <property name="title">
      <string>&amp;Open Recent</string>
     </property>
    </widget>
    <widget class="QMenu" name="mPrintComposersMenu">
     <property name="title">
      <string>Print Composers</string>
     </property>
    </widget>
    <widget class="QMenu" name="mProjectFromTemplateMenu">
     <property name="title">
      <string>New From Template</string>
     </property>
    </widget>
    <addaction name="mActionNewProject"/>
    <addaction name="mActionOpenProject"/>
    <addaction name="mProjectFromTemplateMenu"/>
    <addaction name="mRecentProjectsMenu"/>
    <addaction name="separator"/>
    <addaction name="mActionSaveProject"/>
    <addaction name="mActionSaveProjectAs"/>
    <addaction name="mActionSaveMapAsImage"/>
    <addaction name="mActionDxfExport"/>
    <addaction name="separator"/>
    <addaction name="mActionNewPrintComposer"/>
    <addaction name="mActionShowComposerManager"/>
    <addaction name="mPrintComposersMenu"/>
    <addaction name="separator"/>
    <addaction name="mActionExit"/>
   </widget>
   <widget class="QMenu" name="mViewMenu">
    <property name="title">
     <string>&amp;View</string>
    </property>
    <widget class="QMenu" name="menuSelect">
     <property name="title">
      <string>Select</string>
     </property>
     <addaction name="mActionSelect"/>
     <addaction name="mActionSelectRectangle"/>
     <addaction name="mActionSelectPolygon"/>
     <addaction name="mActionSelectFreehand"/>
     <addaction name="mActionSelectRadius"/>
     <addaction name="mActionSelectByExpression"/>
     <addaction name="mActionDeselectAll"/>
    </widget>
    <widget class="QMenu" name="menuMeasure">
     <property name="title">
      <string>Measure</string>
     </property>
     <addaction name="mActionMeasure"/>
     <addaction name="mActionMeasureArea"/>
     <addaction name="mActionMeasureAngle"/>
    </widget>
    <widget class="QMenu" name="menuDecorations">
     <property name="title">
      <string>&amp;Decorations</string>
     </property>
     <addaction name="mActionDecorationGrid"/>
     <addaction name="mActionDecorationScaleBar"/>
     <addaction name="mActionDecorationNorthArrow"/>
     <addaction name="mActionDecorationCopyright"/>
    </widget>
    <widget class="QMenu" name="menuPreview_Mode">
     <property name="title">
      <string>Preview Mode</string>
     </property>
     <addaction name="mActionPreviewModeOff"/>
     <addaction name="mActionPreviewModeGrayscale"/>
     <addaction name="mActionPreviewModeMono"/>
     <addaction name="mActionPreviewProtanope"/>
     <addaction name="mActionPreviewDeuteranope"/>
    </widget>
    <addaction name="mActionPan"/>
    <addaction name="mActionPanToSelected"/>
    <addaction name="mActionZoomIn"/>
    <addaction name="mActionZoomOut"/>
    <addaction name="separator"/>
    <addaction name="menuSelect"/>
    <addaction name="mActionIdentify"/>
    <addaction name="menuMeasure"/>
    <addaction name="separator"/>
    <addaction name="mActionZoomFullExtent"/>
    <addaction name="mActionZoomToLayer"/>
    <addaction name="mActionZoomToSelected"/>
    <addaction name="mActionZoomLast"/>
    <addaction name="mActionZoomNext"/>
    <addaction name="mActionZoomActualSize"/>
    <addaction name="separator"/>
    <addaction name="menuDecorations"/>
    <addaction name="menuPreview_Mode"/>
    <addaction name="mActionMapTips"/>
    <addaction name="mActionNewBookmark"/>
    <addaction name="mActionShowBookmarks"/>
    <addaction name="mActionDraw"/>
    <addaction name="separator"/>
   </widget>
   <widget class="QMenu" name="mLayerMenu">
    <property name="title">
     <string>&amp;Layer</string>
    </property>
    <widget class="QMenu" name="mNewLayerMenu">
     <property name="title">
      <string>New</string>
     </property>
     <addaction name="mActionNewVectorLayer"/>
     <addaction name="mActionNewSpatiaLiteLayer"/>
    </widget>
    <addaction name="mNewLayerMenu"/>
    <addaction name="mActionEmbedLayers"/>
    <addaction name="mActionAddLayerDefinition"/>
    <addaction name="mActionAddOgrLayer"/>
    <addaction name="mActionAddRasterLayer"/>
    <addaction name="mActionAddPgLayer"/>
    <addaction name="mActionAddSpatiaLiteLayer"/>
    <addaction name="mActionAddMssqlLayer"/>
    <addaction name="mActionAddOracleLayer"/>
    <addaction name="mActionAddWmsLayer"/>
    <addaction name="mActionAddLayerSeparator"/>
    <addaction name="mActionAddWcsLayer"/>
    <addaction name="mActionAddWfsLayer"/>
    <addaction name="mActionAddDelimitedText"/>
    <addaction name="separator"/>
    <addaction name="mActionCopyStyle"/>
    <addaction name="mActionPasteStyle"/>
    <addaction name="separator"/>
    <addaction name="mActionOpenTable"/>
    <addaction name="mActionToggleEditing"/>
    <addaction name="mActionSaveLayerEdits"/>
    <addaction name="mActionAllEdits"/>
    <addaction name="separator"/>
    <addaction name="mActionLayerSaveAs"/>
    <addaction name="mActionSaveLayerDefinition"/>
    <addaction name="mActionRemoveLayer"/>
    <addaction name="mActionDuplicateLayer"/>
    <addaction name="mActionSetLayerScaleVisibility"/>
    <addaction name="mActionSetLayerCRS"/>
    <addaction name="mActionSetProjectCRSFromLayer"/>
    <addaction name="mActionLayerProperties"/>
    <addaction name="mActionLayerSubsetString"/>
    <addaction name="mActionLabeling"/>
    <addaction name="separator"/>
    <addaction name="mActionAddToOverview"/>
    <addaction name="mActionAddAllToOverview"/>
    <addaction name="mActionRemoveAllFromOverview"/>
    <addaction name="separator"/>
    <addaction name="mActionShowAllLayers"/>
    <addaction name="mActionHideAllLayers"/>
   </widget>
   <widget class="QMenu" name="mPluginMenu">
    <property name="title">
     <string>&amp;Plugins</string>
    </property>
    <addaction name="mActionManagePlugins"/>
    <addaction name="separator"/>
    <addaction name="mActionShowPythonDialog"/>
   </widget>
   <widget class="QMenu" name="mHelpMenu">
    <property name="title">
     <string>&amp;Help</string>
    </property>
    <addaction name="mActionHelpContents"/>
    <addaction name="mActionHelpAPI"/>
    <addaction name="mActionNeedSupport"/>
    <addaction name="separator"/>
    <addaction name="mActionQgisHomePage"/>
    <addaction name="mActionCheckQgisVersion"/>
    <addaction name="separator"/>
    <addaction name="mActionAbout"/>
    <addaction name="mActionSponsors"/>
   </widget>
   <widget class="QMenu" name="mSettingsMenu">
    <property name="title">
     <string>&amp;Settings</string>
    </property>
    <addaction name="mActionProjectProperties"/>
    <addaction name="mActionCustomProjection"/>
    <addaction name="mActionStyleManagerV2"/>
    <addaction name="mActionConfigureShortcuts"/>
    <addaction name="mActionCustomization"/>
    <addaction name="mActionOptions"/>
    <addaction name="mActionSnappingOptions"/>
   </widget>
   <widget class="QMenu" name="mRasterMenu">
    <property name="title">
     <string>&amp;Raster</string>
    </property>
    <addaction name="mActionShowRasterCalculator"/>
   </widget>
   <widget class="QMenu" name="mVectorMenu">
    <property name="title">
     <string>Vect&amp;or</string>
    </property>
    <widget class="QMenu" name="menuOpenStreetMap">
     <property name="title">
      <string>&amp;OpenStreetMap</string>
     </property>
     <addaction name="mActionOSMDownload"/>
     <addaction name="mActionOSMImport"/>
     <addaction name="mActionOSMExport"/>
    </widget>
    <addaction name="menuOpenStreetMap"/>
   </widget>
   <widget class="QMenu" name="mEditMenu">
    <property name="title">
     <string>&amp;Edit</string>
    </property>
    <widget class="QMenu" name="mMenuPasteAs">
     <property name="title">
      <string>Paste Features as</string>
     </property>
     <addaction name="mActionPasteAsNewVector"/>
     <addaction name="mActionPasteAsNewMemoryVector"/>
    </widget>
    <addaction name="mActionUndo"/>
    <addaction name="mActionRedo"/>
    <addaction name="separator"/>
    <addaction name="mActionCutFeatures"/>
    <addaction name="mActionCopyFeatures"/>
    <addaction name="mActionPasteFeatures"/>
    <addaction name="mMenuPasteAs"/>
    <addaction name="separator"/>
    <addaction name="mActionAddFeature"/>
    <addaction name="mActionMoveFeature"/>
    <addaction name="mActionDeleteSelected"/>
    <addaction name="separator"/>
    <addaction name="mActionRotateFeature"/>
    <addaction name="mActionSimplifyFeature"/>
    <addaction name="mActionAddRing"/>
    <addaction name="mActionAddPart"/>
    <addaction name="mActionFillRing"/>
    <addaction name="mActionDeleteRing"/>
    <addaction name="mActionDeletePart"/>
    <addaction name="mActionReshapeFeatures"/>
    <addaction name="mActionOffsetCurve"/>
    <addaction name="mActionSplitFeatures"/>
    <addaction name="mActionSplitParts"/>
    <addaction name="mActionMergeFeatures"/>
    <addaction name="mActionMergeFeatureAttributes"/>
    <addaction name="mActionNodeTool"/>
    <addaction name="mActionRotatePointSymbols"/>
   </widget>
   <addaction name="mProjectMenu"/>
   <addaction name="mEditMenu"/>
   <addaction name="mViewMenu"/>
   <addaction name="mLayerMenu"/>
   <addaction name="mSettingsMenu"/>
   <addaction name="mPluginMenu"/>
   <addaction name="mVectorMenu"/>
   <addaction name="mRasterMenu"/>
   <addaction name="mHelpMenu"/>
  </widget>
  <widget class="QStatusBar" name="statusbar"/>
  <widget class="QToolBar" name="mFileToolBar">
   <property name="windowTitle">
    <string>File</string>
   </property>
   <attribute name="toolBarArea">
    <enum>TopToolBarArea</enum>
   </attribute>
   <attribute name="toolBarBreak">
    <bool>false</bool>
   </attribute>
   <addaction name="mActionNewProject"/>
   <addaction name="mActionOpenProject"/>
   <addaction name="mActionSaveProject"/>
   <addaction name="mActionSaveProjectAs"/>
   <addaction name="mActionNewPrintComposer"/>
   <addaction name="mActionShowComposerManager"/>
  </widget>
  <widget class="QToolBar" name="mLayerToolBar">
   <property name="windowTitle">
    <string>Manage Layers</string>
   </property>
   <attribute name="toolBarArea">
    <enum>TopToolBarArea</enum>
   </attribute>
   <attribute name="toolBarBreak">
    <bool>false</bool>
   </attribute>
   <addaction name="mActionAddOgrLayer"/>
   <addaction name="mActionAddRasterLayer"/>
   <addaction name="mActionAddPgLayer"/>
   <addaction name="mActionAddSpatiaLiteLayer"/>
   <addaction name="mActionAddMssqlLayer"/>
   <addaction name="mActionAddOracleLayer"/>
   <addaction name="mActionAddWmsLayer"/>
   <addaction name="mActionAddWcsLayer"/>
   <addaction name="mActionAddWfsLayer"/>
   <addaction name="mActionAddDelimitedText"/>
   <addaction name="mActionRemoveLayer"/>
  </widget>
  <widget class="QToolBar" name="mDigitizeToolBar">
   <property name="windowTitle">
    <string>Digitizing</string>
   </property>
   <attribute name="toolBarArea">
    <enum>TopToolBarArea</enum>
   </attribute>
   <attribute name="toolBarBreak">
    <bool>true</bool>
   </attribute>
   <addaction name="mActionAllEdits"/>
   <addaction name="mActionToggleEditing"/>
   <addaction name="mActionSaveLayerEdits"/>
   <addaction name="mActionAddFeature"/>
   <addaction name="mActionMoveFeature"/>
   <addaction name="mActionNodeTool"/>
   <addaction name="mActionDeleteSelected"/>
   <addaction name="mActionCutFeatures"/>
   <addaction name="mActionCopyFeatures"/>
   <addaction name="mActionPasteFeatures"/>
  </widget>
  <widget class="QToolBar" name="mAdvancedDigitizeToolBar">
   <property name="windowTitle">
    <string>Advanced Digitizing</string>
   </property>
   <attribute name="toolBarArea">
    <enum>TopToolBarArea</enum>
   </attribute>
   <attribute name="toolBarBreak">
    <bool>false</bool>
   </attribute>
   <addaction name="mActionUndo"/>
   <addaction name="mActionRedo"/>
   <addaction name="mActionRotateFeature"/>
   <addaction name="mActionSimplifyFeature"/>
   <addaction name="mActionAddRing"/>
   <addaction name="mActionAddPart"/>
   <addaction name="mActionFillRing"/>
   <addaction name="mActionDeleteRing"/>
   <addaction name="mActionDeletePart"/>
   <addaction name="mActionReshapeFeatures"/>
   <addaction name="mActionOffsetCurve"/>
   <addaction name="mActionSplitFeatures"/>
   <addaction name="mActionSplitParts"/>
   <addaction name="mActionMergeFeatures"/>
   <addaction name="mActionMergeFeatureAttributes"/>
   <addaction name="mActionRotatePointSymbols"/>
  </widget>
  <widget class="QToolBar" name="mMapNavToolBar">
   <property name="windowTitle">
    <string>Map Navigation</string>
   </property>
   <attribute name="toolBarArea">
    <enum>TopToolBarArea</enum>
   </attribute>
   <attribute name="toolBarBreak">
    <bool>false</bool>
   </attribute>
   <addaction name="mActionTouch"/>
   <addaction name="mActionPan"/>
   <addaction name="mActionPanToSelected"/>
   <addaction name="mActionZoomIn"/>
   <addaction name="mActionZoomOut"/>
   <addaction name="mActionZoomActualSize"/>
   <addaction name="mActionZoomFullExtent"/>
   <addaction name="mActionZoomToSelected"/>
   <addaction name="mActionZoomToLayer"/>
   <addaction name="mActionZoomLast"/>
   <addaction name="mActionZoomNext"/>
   <addaction name="mActionDraw"/>
  </widget>
  <widget class="QToolBar" name="mAttributesToolBar">
   <property name="windowTitle">
    <string>Attributes</string>
   </property>
   <attribute name="toolBarArea">
    <enum>TopToolBarArea</enum>
   </attribute>
   <attribute name="toolBarBreak">
    <bool>true</bool>
   </attribute>
   <addaction name="mActionIdentify"/>
   <addaction name="mActionDeselectAll"/>
   <addaction name="mActionSelectByExpression"/>
   <addaction name="mActionOpenTable"/>
   <addaction name="mActionOpenFieldCalc"/>
   <addaction name="mActionMapTips"/>
   <addaction name="mActionNewBookmark"/>
   <addaction name="mActionShowBookmarks"/>
  </widget>
  <widget class="QToolBar" name="mPluginToolBar">
   <property name="windowTitle">
    <string>Plugins</string>
   </property>
   <attribute name="toolBarArea">
    <enum>TopToolBarArea</enum>
   </attribute>
   <attribute name="toolBarBreak">
    <bool>false</bool>
   </attribute>
  </widget>
  <widget class="QToolBar" name="mHelpToolBar">
   <property name="windowTitle">
    <string>Help</string>
   </property>
   <attribute name="toolBarArea">
    <enum>TopToolBarArea</enum>
   </attribute>
   <attribute name="toolBarBreak">
    <bool>false</bool>
   </attribute>
   <addaction name="mActionHelpContents"/>
  </widget>
  <widget class="QToolBar" name="mRasterToolBar">
   <property name="windowTitle">
    <string>Raster</string>
   </property>
   <attribute name="toolBarArea">
    <enum>TopToolBarArea</enum>
   </attribute>
   <attribute name="toolBarBreak">
    <bool>false</bool>
   </attribute>
   <addaction name="mActionLocalCumulativeCutStretch"/>
   <addaction name="mActionFullCumulativeCutStretch"/>
   <addaction name="mActionLocalHistogramStretch"/>
   <addaction name="mActionFullHistogramStretch"/>
   <addaction name="mActionIncreaseBrightness"/>
   <addaction name="mActionDecreaseBrightness"/>
   <addaction name="mActionIncreaseContrast"/>
   <addaction name="mActionDecreaseContrast"/>
  </widget>
  <widget class="QToolBar" name="mLabelToolBar">
   <property name="windowTitle">
    <string>Label</string>
   </property>
   <attribute name="toolBarArea">
    <enum>TopToolBarArea</enum>
   </attribute>
   <attribute name="toolBarBreak">
    <bool>false</bool>
   </attribute>
   <addaction name="mActionLabeling"/>
   <addaction name="mActionShowPinnedLabels"/>
   <addaction name="mActionPinLabels"/>
   <addaction name="mActionShowHideLabels"/>
   <addaction name="mActionMoveLabel"/>
   <addaction name="mActionRotateLabel"/>
   <addaction name="mActionChangeLabelProperties"/>
  </widget>
  <widget class="QToolBar" name="mVectorToolBar">
   <property name="windowTitle">
    <string>Vector</string>
   </property>
   <attribute name="toolBarArea">
    <enum>TopToolBarArea</enum>
   </attribute>
   <attribute name="toolBarBreak">
    <bool>false</bool>
   </attribute>
  </widget>
  <widget class="QToolBar" name="mDatabaseToolBar">
   <property name="windowTitle">
    <string>Database</string>
   </property>
   <attribute name="toolBarArea">
    <enum>TopToolBarArea</enum>
   </attribute>
   <attribute name="toolBarBreak">
    <bool>false</bool>
   </attribute>
  </widget>
  <widget class="QToolBar" name="mWebToolBar">
   <property name="windowTitle">
    <string>Web</string>
   </property>
   <attribute name="toolBarArea">
    <enum>TopToolBarArea</enum>
   </attribute>
   <attribute name="toolBarBreak">
    <bool>false</bool>
   </attribute>
  </widget>
  <action name="mActionNewProject">
   <property name="icon">
    <iconset resource="../../images/images.qrc">
     <normaloff>:/images/themes/default/mActionFileNew.svg</normaloff>:/images/themes/default/mActionFileNew.svg</iconset>
   </property>
   <property name="text">
    <string>&amp;New</string>
   </property>
   <property name="shortcut">
    <string>Ctrl+N</string>
   </property>
  </action>
  <action name="mActionOpenProject">
   <property name="icon">
    <iconset resource="../../images/images.qrc">
     <normaloff>:/images/themes/default/mActionFileOpen.svg</normaloff>:/images/themes/default/mActionFileOpen.svg</iconset>
   </property>
   <property name="text">
    <string>&amp;Open...</string>
   </property>
   <property name="shortcut">
    <string>Ctrl+O</string>
   </property>
  </action>
  <action name="mActionSaveProject">
   <property name="icon">
    <iconset resource="../../images/images.qrc">
     <normaloff>:/images/themes/default/mActionFileSave.svg</normaloff>:/images/themes/default/mActionFileSave.svg</iconset>
   </property>
   <property name="text">
    <string>&amp;Save</string>
   </property>
   <property name="shortcut">
    <string>Ctrl+S</string>
   </property>
  </action>
  <action name="mActionSaveProjectAs">
   <property name="icon">
    <iconset resource="../../images/images.qrc">
     <normaloff>:/images/themes/default/mActionFileSaveAs.svg</normaloff>:/images/themes/default/mActionFileSaveAs.svg</iconset>
   </property>
   <property name="text">
    <string>Save &amp;As...</string>
   </property>
   <property name="shortcut">
    <string>Ctrl+Shift+S</string>
   </property>
  </action>
  <action name="mActionSaveMapAsImage">
   <property name="icon">
    <iconset resource="../../images/images.qrc">
     <normaloff>:/images/themes/default/mActionSaveMapAsImage.png</normaloff>:/images/themes/default/mActionSaveMapAsImage.png</iconset>
   </property>
   <property name="text">
    <string>Save as Image...</string>
   </property>
  </action>
  <action name="mActionNewPrintComposer">
   <property name="icon">
    <iconset resource="../../images/images.qrc">
     <normaloff>:/images/themes/default/mActionNewComposer.svg</normaloff>:/images/themes/default/mActionNewComposer.svg</iconset>
   </property>
   <property name="text">
    <string>&amp;New Print Composer</string>
   </property>
   <property name="shortcut">
    <string>Ctrl+P</string>
   </property>
  </action>
  <action name="mActionShowComposerManager">
   <property name="icon">
    <iconset resource="../../images/images.qrc">
     <normaloff>:/images/themes/default/mActionComposerManager.svg</normaloff>:/images/themes/default/mActionComposerManager.svg</iconset>
   </property>
   <property name="text">
    <string>Composer Manager...</string>
   </property>
  </action>
  <action name="mActionExit">
   <property name="icon">
    <iconset resource="../../images/images.qrc">
     <normaloff>:/images/themes/default/mActionFileExit.png</normaloff>:/images/themes/default/mActionFileExit.png</iconset>
   </property>
   <property name="text">
    <string>Exit QGIS</string>
   </property>
   <property name="shortcut">
    <string>Ctrl+Q</string>
   </property>
   <property name="menuRole">
    <enum>QAction::QuitRole</enum>
   </property>
  </action>
  <action name="mActionUndo">
   <property name="icon">
    <iconset resource="../../images/images.qrc">
     <normaloff>:/images/themes/default/mActionUndo.png</normaloff>:/images/themes/default/mActionUndo.png</iconset>
   </property>
   <property name="text">
    <string>&amp;Undo</string>
   </property>
   <property name="shortcut">
    <string>Ctrl+Z</string>
   </property>
  </action>
  <action name="mActionRedo">
   <property name="icon">
    <iconset resource="../../images/images.qrc">
     <normaloff>:/images/themes/default/mActionRedo.png</normaloff>:/images/themes/default/mActionRedo.png</iconset>
   </property>
   <property name="text">
    <string>&amp;Redo</string>
   </property>
   <property name="shortcut">
    <string>Ctrl+Shift+Z</string>
   </property>
  </action>
  <action name="mActionCutFeatures">
   <property name="icon">
    <iconset resource="../../images/images.qrc">
     <normaloff>:/images/themes/default/mActionEditCut.png</normaloff>:/images/themes/default/mActionEditCut.png</iconset>
   </property>
   <property name="text">
    <string>Cut Features</string>
   </property>
   <property name="shortcut">
    <string>Ctrl+X</string>
   </property>
  </action>
  <action name="mActionCopyFeatures">
   <property name="icon">
    <iconset resource="../../images/images.qrc">
     <normaloff>:/images/themes/default/mActionEditCopy.png</normaloff>:/images/themes/default/mActionEditCopy.png</iconset>
   </property>
   <property name="text">
    <string>Copy Features</string>
   </property>
   <property name="shortcut">
    <string>Ctrl+C</string>
   </property>
  </action>
  <action name="mActionPasteFeatures">
   <property name="icon">
    <iconset resource="../../images/images.qrc">
     <normaloff>:/images/themes/default/mActionEditPaste.png</normaloff>:/images/themes/default/mActionEditPaste.png</iconset>
   </property>
   <property name="text">
    <string>Paste Features</string>
   </property>
   <property name="shortcut">
    <string>Ctrl+V</string>
   </property>
  </action>
  <action name="mActionAddFeature">
   <property name="checkable">
    <bool>true</bool>
   </property>
   <property name="icon">
    <iconset resource="../../images/images.qrc">
     <normaloff>:/images/themes/default/mActionCapturePolygon.png</normaloff>:/images/themes/default/mActionCapturePolygon.png</iconset>
   </property>
   <property name="text">
    <string>Add Feature</string>
   </property>
   <property name="shortcut">
    <string>Ctrl+.</string>
   </property>
  </action>
  <action name="mActionMoveFeature">
   <property name="checkable">
    <bool>true</bool>
   </property>
   <property name="icon">
    <iconset resource="../../images/images.qrc">
     <normaloff>:/images/themes/default/mActionMoveFeature.png</normaloff>:/images/themes/default/mActionMoveFeature.png</iconset>
   </property>
   <property name="text">
    <string>Move Feature(s)</string>
   </property>
  </action>
  <action name="mActionReshapeFeatures">
   <property name="checkable">
    <bool>true</bool>
   </property>
   <property name="icon">
    <iconset resource="../../images/images.qrc">
     <normaloff>:/images/themes/default/mActionReshape.png</normaloff>:/images/themes/default/mActionReshape.png</iconset>
   </property>
   <property name="text">
    <string>Reshape Features</string>
   </property>
  </action>
  <action name="mActionSplitFeatures">
   <property name="checkable">
    <bool>true</bool>
   </property>
   <property name="icon">
    <iconset resource="../../images/images.qrc">
     <normaloff>:/images/themes/default/mActionSplitFeatures.svg</normaloff>:/images/themes/default/mActionSplitFeatures.svg</iconset>
   </property>
   <property name="text">
    <string>Split Features</string>
   </property>
  </action>
  <action name="mActionSplitParts">
   <property name="checkable">
    <bool>true</bool>
   </property>
   <property name="icon">
    <iconset resource="../../images/images.qrc">
     <normaloff>:/images/themes/default/mActionSplitFeatures.svg</normaloff>:/images/themes/default/mActionSplitFeatures.svg</iconset>
   </property>
   <property name="text">
    <string>Split Parts</string>
   </property>
  </action>
  <action name="mActionDeleteSelected">
   <property name="icon">
    <iconset resource="../../images/images.qrc">
     <normaloff>:/images/themes/default/mActionDeleteSelected.svg</normaloff>:/images/themes/default/mActionDeleteSelected.svg</iconset>
   </property>
   <property name="text">
    <string>Delete Selected</string>
   </property>
  </action>
  <action name="mActionAddRing">
   <property name="checkable">
    <bool>true</bool>
   </property>
   <property name="icon">
    <iconset resource="../../images/images.qrc">
     <normaloff>:/images/themes/default/mActionAddRing.png</normaloff>:/images/themes/default/mActionAddRing.png</iconset>
   </property>
   <property name="text">
    <string>Add Ring</string>
   </property>
  </action>
  <action name="mActionAddPart">
   <property name="checkable">
    <bool>true</bool>
   </property>
   <property name="icon">
    <iconset resource="../../images/images.qrc">
     <normaloff>:/images/themes/default/mActionAddPart.png</normaloff>:/images/themes/default/mActionAddPart.png</iconset>
   </property>
   <property name="text">
    <string>Add Part</string>
   </property>
  </action>
  <action name="mActionSimplifyFeature">
   <property name="checkable">
    <bool>true</bool>
   </property>
   <property name="icon">
    <iconset resource="../../images/images.qrc">
     <normaloff>:/images/themes/default/mActionSimplify.png</normaloff>:/images/themes/default/mActionSimplify.png</iconset>
   </property>
   <property name="text">
    <string>Simplify Feature</string>
   </property>
  </action>
  <action name="mActionDeleteRing">
   <property name="checkable">
    <bool>true</bool>
   </property>
   <property name="icon">
    <iconset resource="../../images/images.qrc">
     <normaloff>:/images/themes/default/mActionDeleteRing.png</normaloff>:/images/themes/default/mActionDeleteRing.png</iconset>
   </property>
   <property name="text">
    <string>Delete Ring</string>
   </property>
  </action>
  <action name="mActionDeletePart">
   <property name="checkable">
    <bool>true</bool>
   </property>
   <property name="icon">
    <iconset resource="../../images/images.qrc">
     <normaloff>:/images/themes/default/mActionDeletePart.png</normaloff>:/images/themes/default/mActionDeletePart.png</iconset>
   </property>
   <property name="text">
    <string>Delete Part</string>
   </property>
  </action>
  <action name="mActionMergeFeatures">
   <property name="icon">
    <iconset resource="../../images/images.qrc">
     <normaloff>:/images/themes/default/mActionMergeFeatures.png</normaloff>:/images/themes/default/mActionMergeFeatures.png</iconset>
   </property>
   <property name="text">
    <string>Merge Selected Features</string>
   </property>
  </action>
  <action name="mActionMergeFeatureAttributes">
   <property name="icon">
    <iconset resource="../../images/images.qrc">
     <normaloff>:/images/themes/default/mActionMergeFeatureAttributes.png</normaloff>:/images/themes/default/mActionMergeFeatureAttributes.png</iconset>
   </property>
   <property name="text">
    <string>Merge Attributes of Selected Features</string>
   </property>
  </action>
  <action name="mActionNodeTool">
   <property name="checkable">
    <bool>true</bool>
   </property>
   <property name="icon">
    <iconset resource="../../images/images.qrc">
     <normaloff>:/images/themes/default/mActionNodeTool.png</normaloff>:/images/themes/default/mActionNodeTool.png</iconset>
   </property>
   <property name="text">
    <string>Node Tool</string>
   </property>
  </action>
  <action name="mActionRotatePointSymbols">
   <property name="checkable">
    <bool>true</bool>
   </property>
   <property name="icon">
    <iconset resource="../../images/images.qrc">
     <normaloff>:/images/themes/default/mActionRotatePointSymbols.png</normaloff>:/images/themes/default/mActionRotatePointSymbols.png</iconset>
   </property>
   <property name="text">
    <string>Rotate Point Symbols</string>
   </property>
  </action>
  <action name="mActionSnappingOptions">
   <property name="text">
    <string>Snapping Options...</string>
   </property>
  </action>
  <action name="mActionPan">
   <property name="checkable">
    <bool>true</bool>
   </property>
   <property name="icon">
    <iconset resource="../../images/images.qrc">
     <normaloff>:/images/themes/default/mActionPan.svg</normaloff>:/images/themes/default/mActionPan.svg</iconset>
   </property>
   <property name="text">
    <string>Pan Map</string>
   </property>
  </action>
  <action name="mActionZoomIn">
   <property name="checkable">
    <bool>true</bool>
   </property>
   <property name="icon">
    <iconset resource="../../images/images.qrc">
     <normaloff>:/images/themes/default/mActionZoomIn.svg</normaloff>:/images/themes/default/mActionZoomIn.svg</iconset>
   </property>
   <property name="text">
    <string>Zoom In</string>
   </property>
   <property name="shortcut">
    <string>Ctrl++</string>
   </property>
  </action>
  <action name="mActionZoomOut">
   <property name="checkable">
    <bool>true</bool>
   </property>
   <property name="icon">
    <iconset resource="../../images/images.qrc">
     <normaloff>:/images/themes/default/mActionZoomOut.svg</normaloff>:/images/themes/default/mActionZoomOut.svg</iconset>
   </property>
   <property name="text">
    <string>Zoom Out</string>
   </property>
   <property name="shortcut">
    <string>Ctrl+-</string>
   </property>
  </action>
  <action name="mActionSelect">
   <property name="checkable">
    <bool>true</bool>
   </property>
   <property name="icon">
    <iconset resource="../../images/images.qrc">
     <normaloff>:/images/themes/default/mActionSelect.svg</normaloff>:/images/themes/default/mActionSelect.svg</iconset>
   </property>
   <property name="text">
    <string>Select Single Feature</string>
   </property>
  </action>
  <action name="mActionSelectRectangle">
   <property name="checkable">
    <bool>true</bool>
   </property>
   <property name="icon">
    <iconset resource="../../images/images.qrc">
     <normaloff>:/images/themes/default/mActionSelectRectangle.svg</normaloff>:/images/themes/default/mActionSelectRectangle.svg</iconset>
   </property>
   <property name="text">
    <string>Select Features by Rectangle</string>
   </property>
  </action>
  <action name="mActionSelectPolygon">
   <property name="checkable">
    <bool>true</bool>
   </property>
   <property name="icon">
    <iconset resource="../../images/images.qrc">
     <normaloff>:/images/themes/default/mActionSelectPolygon.svg</normaloff>:/images/themes/default/mActionSelectPolygon.svg</iconset>
   </property>
   <property name="text">
    <string>Select Features by Polygon</string>
   </property>
  </action>
  <action name="mActionSelectFreehand">
   <property name="checkable">
    <bool>true</bool>
   </property>
   <property name="icon">
    <iconset resource="../../images/images.qrc">
     <normaloff>:/images/themes/default/mActionSelectFreehand.svg</normaloff>:/images/themes/default/mActionSelectFreehand.svg</iconset>
   </property>
   <property name="text">
    <string>Select Features by Freehand</string>
   </property>
  </action>
  <action name="mActionSelectRadius">
   <property name="checkable">
    <bool>true</bool>
   </property>
   <property name="icon">
    <iconset resource="../../images/images.qrc">
     <normaloff>:/images/themes/default/mActionSelectRadius.svg</normaloff>:/images/themes/default/mActionSelectRadius.svg</iconset>
   </property>
   <property name="text">
    <string>Select Features by Radius</string>
   </property>
  </action>
  <action name="mActionDeselectAll">
   <property name="icon">
    <iconset resource="../../images/images.qrc">
     <normaloff>:/images/themes/default/mActionDeselectAll.svg</normaloff>:/images/themes/default/mActionDeselectAll.svg</iconset>
   </property>
   <property name="text">
    <string>Deselect Features from All Layers</string>
   </property>
  </action>
  <action name="mActionIdentify">
   <property name="checkable">
    <bool>true</bool>
   </property>
   <property name="icon">
    <iconset resource="../../images/images.qrc">
     <normaloff>:/images/themes/default/mActionIdentify.svg</normaloff>:/images/themes/default/mActionIdentify.svg</iconset>
   </property>
   <property name="text">
    <string>Identify Features</string>
   </property>
   <property name="shortcut">
    <string>Ctrl+Shift+I</string>
   </property>
  </action>
  <action name="mActionMeasure">
   <property name="checkable">
    <bool>true</bool>
   </property>
   <property name="icon">
    <iconset resource="../../images/images.qrc">
     <normaloff>:/images/themes/default/mActionMeasure.png</normaloff>:/images/themes/default/mActionMeasure.png</iconset>
   </property>
   <property name="text">
    <string>Measure Line</string>
   </property>
   <property name="shortcut">
    <string>Ctrl+Shift+M</string>
   </property>
  </action>
  <action name="mActionMeasureArea">
   <property name="checkable">
    <bool>true</bool>
   </property>
   <property name="icon">
    <iconset resource="../../images/images.qrc">
     <normaloff>:/images/themes/default/mActionMeasureArea.png</normaloff>:/images/themes/default/mActionMeasureArea.png</iconset>
   </property>
   <property name="text">
    <string>Measure Area</string>
   </property>
   <property name="shortcut">
    <string>Ctrl+Shift+J</string>
   </property>
  </action>
  <action name="mActionMeasureAngle">
   <property name="checkable">
    <bool>true</bool>
   </property>
   <property name="icon">
    <iconset resource="../../images/images.qrc">
     <normaloff>:/images/themes/default/mActionMeasureAngle.png</normaloff>:/images/themes/default/mActionMeasureAngle.png</iconset>
   </property>
   <property name="text">
    <string>Measure Angle</string>
   </property>
  </action>
  <action name="mActionZoomFullExtent">
   <property name="icon">
    <iconset resource="../../images/images.qrc">
     <normaloff>:/images/themes/default/mActionZoomFullExtent.svg</normaloff>:/images/themes/default/mActionZoomFullExtent.svg</iconset>
   </property>
   <property name="text">
    <string>Zoom Full</string>
   </property>
   <property name="shortcut">
    <string>Ctrl+Shift+F</string>
   </property>
  </action>
  <action name="mActionZoomToLayer">
   <property name="icon">
    <iconset resource="../../images/images.qrc">
     <normaloff>:/images/themes/default/mActionZoomToLayer.svg</normaloff>:/images/themes/default/mActionZoomToLayer.svg</iconset>
   </property>
   <property name="text">
    <string>Zoom to Layer</string>
   </property>
  </action>
  <action name="mActionZoomToSelected">
   <property name="icon">
    <iconset resource="../../images/images.qrc">
     <normaloff>:/images/themes/default/mActionZoomToSelected.svg</normaloff>:/images/themes/default/mActionZoomToSelected.svg</iconset>
   </property>
   <property name="text">
    <string>Zoom to Selection</string>
   </property>
   <property name="shortcut">
    <string>Ctrl+J</string>
   </property>
  </action>
  <action name="mActionZoomLast">
   <property name="icon">
    <iconset resource="../../images/images.qrc">
     <normaloff>:/images/themes/default/mActionZoomLast.svg</normaloff>:/images/themes/default/mActionZoomLast.svg</iconset>
   </property>
   <property name="text">
    <string>Zoom Last</string>
   </property>
  </action>
  <action name="mActionZoomNext">
   <property name="icon">
    <iconset resource="../../images/images.qrc">
     <normaloff>:/images/themes/default/mActionZoomNext.svg</normaloff>:/images/themes/default/mActionZoomNext.svg</iconset>
   </property>
   <property name="text">
    <string>Zoom Next</string>
   </property>
  </action>
  <action name="mActionZoomActualSize">
   <property name="icon">
    <iconset resource="../../images/images.qrc">
     <normaloff>:/images/themes/default/mActionZoomActual.svg</normaloff>:/images/themes/default/mActionZoomActual.svg</iconset>
   </property>
   <property name="text">
    <string>Zoom Actual Size</string>
   </property>
   <property name="toolTip">
    <string>Zoom to Native Pixel Resolution</string>
   </property>
  </action>
  <action name="mActionMapTips">
   <property name="checkable">
    <bool>true</bool>
   </property>
   <property name="icon">
    <iconset resource="../../images/images.qrc">
     <normaloff>:/images/themes/default/mActionMapTips.png</normaloff>:/images/themes/default/mActionMapTips.png</iconset>
   </property>
   <property name="text">
    <string>Map Tips</string>
   </property>
   <property name="statusTip">
    <string>Show information about a feature when the mouse is hovered over it</string>
   </property>
  </action>
  <action name="mActionNewBookmark">
   <property name="icon">
    <iconset resource="../../images/images.qrc">
     <normaloff>:/images/themes/default/mActionNewBookmark.png</normaloff>:/images/themes/default/mActionNewBookmark.png</iconset>
   </property>
   <property name="text">
    <string>New Bookmark...</string>
   </property>
   <property name="shortcut">
    <string>Ctrl+B</string>
   </property>
  </action>
  <action name="mActionShowBookmarks">
   <property name="icon">
    <iconset resource="../../images/images.qrc">
     <normaloff>:/images/themes/default/mActionShowBookmarks.png</normaloff>:/images/themes/default/mActionShowBookmarks.png</iconset>
   </property>
   <property name="text">
    <string>Show Bookmarks</string>
   </property>
   <property name="shortcut">
    <string>Ctrl+Shift+B</string>
   </property>
  </action>
  <action name="mActionDraw">
   <property name="icon">
    <iconset resource="../../images/images.qrc">
     <normaloff>:/images/themes/default/mActionDraw.svg</normaloff>:/images/themes/default/mActionDraw.svg</iconset>
   </property>
   <property name="text">
    <string>Refresh</string>
   </property>
   <property name="shortcut">
    <string>F5</string>
   </property>
  </action>
  <action name="mActionTextAnnotation">
   <property name="checkable">
    <bool>true</bool>
   </property>
   <property name="icon">
    <iconset resource="../../images/images.qrc">
     <normaloff>:/images/themes/default/mActionTextAnnotation.png</normaloff>:/images/themes/default/mActionTextAnnotation.png</iconset>
   </property>
   <property name="text">
    <string>Text Annotation</string>
   </property>
  </action>
  <action name="mActionFormAnnotation">
   <property name="checkable">
    <bool>true</bool>
   </property>
   <property name="icon">
    <iconset resource="../../images/images.qrc">
     <normaloff>:/images/themes/default/mActionFormAnnotation.png</normaloff>:/images/themes/default/mActionFormAnnotation.png</iconset>
   </property>
   <property name="text">
    <string>Form Annotation</string>
   </property>
  </action>
  <action name="mActionAnnotation">
   <property name="checkable">
    <bool>true</bool>
   </property>
   <property name="icon">
    <iconset resource="../../images/images.qrc">
     <normaloff>:/images/themes/default/mActionAnnotation.png</normaloff>:/images/themes/default/mActionAnnotation.png</iconset>
   </property>
   <property name="text">
    <string>Move Annotation</string>
   </property>
  </action>
  <action name="mActionLabeling">
   <property name="icon">
    <iconset resource="../../images/images.qrc">
     <normaloff>:/images/themes/default/mActionLabeling.png</normaloff>:/images/themes/default/mActionLabeling.png</iconset>
   </property>
   <property name="text">
    <string>Labeling</string>
   </property>
   <property name="toolTip">
    <string>Layer Labeling Options</string>
   </property>
  </action>
  <action name="mActionNewVectorLayer">
   <property name="icon">
    <iconset resource="../../images/images.qrc">
     <normaloff>:/images/themes/default/mActionNewVectorLayer.svg</normaloff>:/images/themes/default/mActionNewVectorLayer.svg</iconset>
   </property>
   <property name="text">
    <string>New Shapefile Layer...</string>
   </property>
   <property name="shortcut">
    <string>Ctrl+Shift+N</string>
   </property>
  </action>
  <action name="mActionNewSpatiaLiteLayer">
   <property name="icon">
    <iconset resource="../../images/images.qrc">
     <normaloff>:/images/themes/default/mActionNewSpatiaLiteLayer.svg</normaloff>:/images/themes/default/mActionNewSpatiaLiteLayer.svg</iconset>
   </property>
   <property name="text">
    <string>New SpatiaLite Layer ...</string>
   </property>
   <property name="shortcut">
    <string>Ctrl+Shift+A</string>
   </property>
  </action>
  <action name="mActionShowRasterCalculator">
   <property name="icon">
    <iconset resource="../../images/images.qrc">
     <normaloff>:/images/themes/default/mActionShowRasterCalculator.png</normaloff>:/images/themes/default/mActionShowRasterCalculator.png</iconset>
   </property>
   <property name="text">
    <string>Raster calculator ...</string>
   </property>
  </action>
  <action name="mActionAddOgrLayer">
   <property name="icon">
    <iconset resource="../../images/images.qrc">
     <normaloff>:/images/themes/default/mActionAddOgrLayer.svg</normaloff>:/images/themes/default/mActionAddOgrLayer.svg</iconset>
   </property>
   <property name="text">
    <string>Add Vector Layer...</string>
   </property>
   <property name="shortcut">
    <string>Ctrl+Shift+V</string>
   </property>
  </action>
  <action name="mActionAddRasterLayer">
   <property name="icon">
    <iconset resource="../../images/images.qrc">
     <normaloff>:/images/themes/default/mActionAddRasterLayer.svg</normaloff>:/images/themes/default/mActionAddRasterLayer.svg</iconset>
   </property>
   <property name="text">
    <string>Add Raster Layer...</string>
   </property>
   <property name="shortcut">
    <string>Ctrl+Shift+R</string>
   </property>
  </action>
  <action name="mActionAddPgLayer">
   <property name="icon">
    <iconset resource="../../images/images.qrc">
     <normaloff>:/images/themes/default/mActionAddPostgisLayer.svg</normaloff>:/images/themes/default/mActionAddPostgisLayer.svg</iconset>
   </property>
   <property name="text">
    <string>Add PostGIS Layers...</string>
   </property>
   <property name="shortcut">
    <string>Ctrl+Shift+D</string>
   </property>
  </action>
  <action name="mActionAddSpatiaLiteLayer">
   <property name="icon">
    <iconset resource="../../images/images.qrc">
     <normaloff>:/images/themes/default/mActionAddSpatiaLiteLayer.svg</normaloff>:/images/themes/default/mActionAddSpatiaLiteLayer.svg</iconset>
   </property>
   <property name="text">
    <string>Add SpatiaLite Layer...</string>
   </property>
   <property name="shortcut">
    <string>Ctrl+Shift+L</string>
   </property>
  </action>
  <action name="mActionAddMssqlLayer">
   <property name="icon">
    <iconset resource="../../images/images.qrc">
     <normaloff>:/images/themes/default/mActionAddMssqlLayer.svg</normaloff>:/images/themes/default/mActionAddMssqlLayer.svg</iconset>
   </property>
   <property name="text">
    <string>Add MSSQL Spatial Layer...</string>
   </property>
   <property name="shortcut">
    <string>Ctrl+Shift+M</string>
   </property>
  </action>
  <action name="mActionAddOracleLayer">
   <property name="icon">
    <iconset resource="../../images/images.qrc">
     <normaloff>:/images/themes/default/mActionAddOracleLayer.svg</normaloff>:/images/themes/default/mActionAddOracleLayer.svg</iconset>
   </property>
   <property name="text">
    <string>Add Oracle Spatial Layer...</string>
   </property>
   <property name="shortcut">
    <string>Ctrl+Shift+O</string>
   </property>
  </action>
  <action name="mActionAddWmsLayer">
   <property name="icon">
    <iconset resource="../../images/images.qrc">
     <normaloff>:/images/themes/default/mActionAddWmsLayer.svg</normaloff>:/images/themes/default/mActionAddWmsLayer.svg</iconset>
   </property>
   <property name="text">
    <string>Add WMS/WMTS Layer...</string>
   </property>
   <property name="shortcut">
    <string>Ctrl+Shift+W</string>
   </property>
  </action>
  <action name="mActionOpenTable">
   <property name="icon">
    <iconset resource="../../images/images.qrc">
     <normaloff>:/images/themes/default/mActionOpenTable.png</normaloff>:/images/themes/default/mActionOpenTable.png</iconset>
   </property>
   <property name="text">
    <string>Open Attribute Table</string>
   </property>
  </action>
  <action name="mActionToggleEditing">
   <property name="checkable">
    <bool>true</bool>
   </property>
   <property name="icon">
    <iconset resource="../../images/images.qrc">
     <normaloff>:/images/themes/default/mActionToggleEditing.svg</normaloff>:/images/themes/default/mActionToggleEditing.svg</iconset>
   </property>
   <property name="text">
    <string>Toggle Editing</string>
   </property>
   <property name="statusTip">
    <string>Toggles the editing state of the current layer</string>
   </property>
  </action>
  <action name="mActionSaveEdits">
   <property name="icon">
    <iconset resource="../../images/images.qrc">
     <normaloff>:/images/themes/default/mActionSaveEdits.svg</normaloff>:/images/themes/default/mActionSaveEdits.svg</iconset>
   </property>
   <property name="text">
    <string>Save for Selected Layer(s)</string>
   </property>
   <property name="statusTip">
    <string>Save edits to current layer, but continue editing</string>
   </property>
  </action>
  <action name="mActionLayerSaveAs">
   <property name="text">
    <string>Save As...</string>
   </property>
  </action>
  <action name="mActionRemoveLayer">
   <property name="icon">
    <iconset resource="../../images/images.qrc">
     <normaloff>:/images/themes/default/mActionRemoveLayer.svg</normaloff>:/images/themes/default/mActionRemoveLayer.svg</iconset>
   </property>
   <property name="text">
    <string>Remove Layer(s)</string>
   </property>
   <property name="shortcut">
    <string>Ctrl+D</string>
   </property>
  </action>
  <action name="mActionSetLayerCRS">
   <property name="text">
    <string>Set CRS of Layer(s)</string>
   </property>
   <property name="shortcut">
    <string>Ctrl+Shift+C</string>
   </property>
  </action>
  <action name="mActionSetProjectCRSFromLayer">
   <property name="text">
    <string>Set Project CRS from Layer</string>
   </property>
  </action>
  <action name="mActionLayerProperties">
   <property name="text">
    <string>Properties...</string>
   </property>
  </action>
  <action name="mActionLayerSubsetString">
   <property name="text">
    <string>Query...</string>
   </property>
   <property name="shortcut">
    <string>Ctrl+F</string>
   </property>
  </action>
  <action name="mActionAddToOverview">
   <property name="icon">
    <iconset resource="../../images/images.qrc">
     <normaloff>:/images/themes/default/mActionInOverview.svg</normaloff>:/images/themes/default/mActionInOverview.svg</iconset>
   </property>
   <property name="text">
    <string>Add to Overview</string>
   </property>
  </action>
  <action name="mActionAddAllToOverview">
   <property name="icon">
    <iconset resource="../../images/images.qrc">
     <normaloff>:/images/themes/default/mActionAddAllToOverview.svg</normaloff>:/images/themes/default/mActionAddAllToOverview.svg</iconset>
   </property>
   <property name="text">
    <string>Add All to Overview</string>
   </property>
  </action>
  <action name="mActionRemoveAllFromOverview">
   <property name="icon">
    <iconset resource="../../images/images.qrc">
     <normaloff>:/images/themes/default/mActionRemoveAllFromOverview.svg</normaloff>:/images/themes/default/mActionRemoveAllFromOverview.svg</iconset>
   </property>
   <property name="text">
    <string>Remove All from Overview</string>
   </property>
  </action>
  <action name="mActionShowAllLayers">
   <property name="icon">
    <iconset resource="../../images/images.qrc">
     <normaloff>:/images/themes/default/mActionShowAllLayers.png</normaloff>:/images/themes/default/mActionShowAllLayers.png</iconset>
   </property>
   <property name="text">
    <string>Show All Layers</string>
   </property>
   <property name="shortcut">
    <string>Ctrl+Shift+U</string>
   </property>
  </action>
  <action name="mActionHideAllLayers">
   <property name="icon">
    <iconset resource="../../images/images.qrc">
     <normaloff>:/images/themes/default/mActionHideAllLayers.png</normaloff>:/images/themes/default/mActionHideAllLayers.png</iconset>
   </property>
   <property name="text">
    <string>Hide All Layers</string>
   </property>
   <property name="shortcut">
    <string>Ctrl+Shift+H</string>
   </property>
  </action>
  <action name="mActionManagePlugins">
   <property name="icon">
    <iconset resource="../../images/images.qrc">
     <normaloff>:/images/themes/default/mActionShowPluginManager.svg</normaloff>:/images/themes/default/mActionShowPluginManager.svg</iconset>
   </property>
   <property name="text">
    <string>Manage and Install Plugins...</string>
   </property>
  </action>
  <action name="mActionToggleFullScreen">
   <property name="text">
    <string>Toggle Full Screen Mode</string>
   </property>
   <property name="shortcut">
    <string>F11</string>
   </property>
  </action>
  <action name="mActionProjectProperties">
   <property name="icon">
    <iconset resource="../../images/images.qrc">
     <normaloff>:/images/themes/default/mActionProjectProperties.png</normaloff>:/images/themes/default/mActionProjectProperties.png</iconset>
   </property>
   <property name="text">
    <string>Project Properties...</string>
   </property>
   <property name="shortcut">
    <string>Ctrl+Shift+P</string>
   </property>
  </action>
  <action name="mActionOptions">
   <property name="icon">
    <iconset resource="../../images/images.qrc">
     <normaloff>:/images/themes/default/mActionOptions.svg</normaloff>:/images/themes/default/mActionOptions.svg</iconset>
   </property>
   <property name="text">
    <string>Options...</string>
   </property>
   <property name="menuRole">
    <enum>QAction::PreferencesRole</enum>
   </property>
  </action>
  <action name="mActionCustomProjection">
   <property name="icon">
    <iconset resource="../../images/images.qrc">
     <normaloff>:/images/themes/default/mActionCustomProjection.svg</normaloff>:/images/themes/default/mActionCustomProjection.svg</iconset>
   </property>
   <property name="text">
    <string>Custom CRS...</string>
   </property>
  </action>
  <action name="mActionConfigureShortcuts">
   <property name="icon">
    <iconset resource="../../images/images.qrc">
     <normaloff>:/images/themes/default/mActionOptions.svg</normaloff>:/images/themes/default/mActionOptions.svg</iconset>
   </property>
   <property name="text">
    <string>Configure shortcuts...</string>
   </property>
   <property name="menuRole">
    <enum>QAction::NoRole</enum>
   </property>
  </action>
  <action name="mActionLocalHistogramStretch">
   <property name="icon">
    <iconset resource="../../images/images.qrc">
     <normaloff>:/images/themes/default/mActionLocalHistogramStretch.png</normaloff>:/images/themes/default/mActionLocalHistogramStretch.png</iconset>
   </property>
   <property name="text">
    <string>Local Histogram Stretch</string>
   </property>
   <property name="statusTip">
    <string>Stretch histogram of active raster to view extents</string>
   </property>
  </action>
  <action name="mActionHelpContents">
   <property name="icon">
    <iconset resource="../../images/images.qrc">
     <normaloff>:/images/themes/default/mActionHelpContents.svg</normaloff>:/images/themes/default/mActionHelpContents.svg</iconset>
   </property>
   <property name="text">
    <string>Help Contents</string>
   </property>
   <property name="shortcut">
    <string>F1</string>
   </property>
  </action>
  <action name="mActionHelpAPI">
   <property name="text">
    <string>API documentation</string>
   </property>
  </action>
  <action name="mActionQgisHomePage">
   <property name="icon">
    <iconset resource="../../images/images.qrc">
     <normaloff>:/images/themes/default/mActionQgisHomePage.png</normaloff>:/images/themes/default/mActionQgisHomePage.png</iconset>
   </property>
   <property name="text">
    <string>QGIS Home Page</string>
   </property>
   <property name="shortcut">
    <string>Ctrl+H</string>
   </property>
  </action>
  <action name="mActionCheckQgisVersion">
   <property name="icon">
    <iconset resource="../../images/images.qrc">
     <normaloff>:/images/themes/default/mActionCheckQgisVersion.png</normaloff>:/images/themes/default/mActionCheckQgisVersion.png</iconset>
   </property>
   <property name="text">
    <string>Check QGIS Version</string>
   </property>
   <property name="statusTip">
    <string>Check if your QGIS version is up to date (requires internet access)</string>
   </property>
  </action>
  <action name="mActionAbout">
   <property name="icon">
    <iconset resource="../../images/images.qrc">
     <normaloff>:/images/themes/default/mActionHelpAbout.png</normaloff>:/images/themes/default/mActionHelpAbout.png</iconset>
   </property>
   <property name="text">
    <string>About</string>
   </property>
   <property name="menuRole">
    <enum>QAction::AboutRole</enum>
   </property>
  </action>
  <action name="mActionSponsors">
   <property name="icon">
    <iconset resource="../../images/images.qrc">
     <normaloff>:/images/themes/default/mActionHelpSponsors.png</normaloff>:/images/themes/default/mActionHelpSponsors.png</iconset>
   </property>
   <property name="text">
    <string>QGIS Sponsors</string>
   </property>
  </action>
  <action name="mActionMoveLabel">
   <property name="checkable">
    <bool>true</bool>
   </property>
   <property name="icon">
    <iconset resource="../../images/images.qrc">
     <normaloff>:/images/themes/default/mActionMoveLabel.png</normaloff>:/images/themes/default/mActionMoveLabel.png</iconset>
   </property>
   <property name="text">
    <string>Move Label</string>
   </property>
   <property name="toolTip">
    <string>Move Label</string>
   </property>
  </action>
  <action name="mActionRotateLabel">
   <property name="checkable">
    <bool>true</bool>
   </property>
   <property name="icon">
    <iconset resource="../../images/images.qrc">
     <normaloff>:/images/themes/default/mActionRotateLabel.png</normaloff>:/images/themes/default/mActionRotateLabel.png</iconset>
   </property>
   <property name="text">
    <string>Rotate Label</string>
   </property>
   <property name="toolTip">
    <string>Rotate Label
Ctl (Cmd) increments by 15 deg.</string>
   </property>
  </action>
  <action name="mActionChangeLabelProperties">
   <property name="checkable">
    <bool>true</bool>
   </property>
   <property name="icon">
    <iconset resource="../../images/images.qrc">
     <normaloff>:/images/themes/default/mActionChangeLabelProperties.png</normaloff>:/images/themes/default/mActionChangeLabelProperties.png</iconset>
   </property>
   <property name="text">
    <string>Change Label</string>
   </property>
  </action>
  <action name="mActionStyleManagerV2">
   <property name="icon">
    <iconset resource="../../images/images.qrc">
     <normaloff>:/images/themes/default/propertyicons/symbology.png</normaloff>:/images/themes/default/propertyicons/symbology.png</iconset>
   </property>
   <property name="text">
    <string>Style Manager...</string>
   </property>
  </action>
  <action name="mActionShowPythonDialog">
   <property name="text">
    <string>Python Console</string>
   </property>
  </action>
  <action name="mActionFullHistogramStretch">
   <property name="icon">
    <iconset resource="../../images/images.qrc">
     <normaloff>:/images/themes/default/mActionFullHistogramStretch.png</normaloff>:/images/themes/default/mActionFullHistogramStretch.png</iconset>
   </property>
   <property name="text">
    <string>Full histogram stretch</string>
   </property>
   <property name="toolTip">
    <string>Stretch Histogram to Full Dataset</string>
   </property>
  </action>
  <action name="mActionAddLayerSeparator">
   <property name="text">
    <string notr="true">More Add Layer actions here</string>
   </property>
   <property name="iconText">
    <string notr="true">More Add Layer actions here</string>
   </property>
   <property name="toolTip">
    <string notr="true">More Add Layer actions here</string>
   </property>
   <property name="visible">
    <bool>false</bool>
   </property>
  </action>
  <action name="mActionCustomization">
   <property name="icon">
    <iconset resource="../../images/images.qrc">
     <normaloff>:/images/themes/default/mActionOptions.svg</normaloff>:/images/themes/default/mActionOptions.svg</iconset>
   </property>
   <property name="text">
    <string>Customization...</string>
   </property>
  </action>
  <action name="actionActionCatchForCustomization">
   <property name="text">
    <string notr="true">mActionCatchForCustomization</string>
   </property>
   <property name="toolTip">
    <string>This is here just to avoid shortcut conflicts, the shortcut is caught in QgsCustomization</string>
   </property>
   <property name="shortcut">
    <string>Ctrl+M</string>
   </property>
  </action>
  <action name="mActionEmbedLayers">
   <property name="text">
    <string>Embed Layers and Groups...</string>
   </property>
   <property name="toolTip">
    <string>Embed layers and groups from other project files</string>
   </property>
  </action>
  <action name="mActionDecorationCopyright">
   <property name="icon">
    <iconset resource="../../images/images.qrc">
     <normaloff>:/images/themes/default/copyright_label.png</normaloff>:/images/themes/default/copyright_label.png</iconset>
   </property>
   <property name="text">
    <string>&amp;Copyright Label</string>
   </property>
   <property name="whatsThis">
    <string>Creates a copyright label that is displayed on the map canvas.</string>
   </property>
  </action>
  <action name="mActionDecorationNorthArrow">
   <property name="icon">
    <iconset resource="../../images/images.qrc">
     <normaloff>:/images/themes/default/north_arrow.png</normaloff>:/images/themes/default/north_arrow.png</iconset>
   </property>
   <property name="text">
    <string>&amp;North Arrow</string>
   </property>
   <property name="whatsThis">
    <string>&quot;Creates a north arrow that is displayed on the map canvas&quot;</string>
   </property>
  </action>
  <action name="mActionDecorationScaleBar">
   <property name="icon">
    <iconset resource="../../images/images.qrc">
     <normaloff>:/images/themes/default/scale_bar.png</normaloff>:/images/themes/default/scale_bar.png</iconset>
   </property>
   <property name="text">
    <string>&amp;Scale Bar</string>
   </property>
   <property name="whatsThis">
    <string>Creates a scale bar that is displayed on the map canvas</string>
   </property>
  </action>
  <action name="mActionAddWfsLayer">
   <property name="icon">
    <iconset resource="../../images/images.qrc">
     <normaloff>:/images/themes/default/mActionAddWfsLayer.svg</normaloff>:/images/themes/default/mActionAddWfsLayer.svg</iconset>
   </property>
   <property name="text">
    <string>Add WFS Layer...</string>
   </property>
   <property name="toolTip">
    <string>Add WFS Layer</string>
   </property>
  </action>
  <action name="mActionFeatureAction">
   <property name="checkable">
    <bool>true</bool>
   </property>
   <property name="icon">
    <iconset resource="../../images/images.qrc">
     <normaloff>:/images/themes/default/mAction.svg</normaloff>:/images/themes/default/mAction.svg</iconset>
   </property>
   <property name="text">
    <string>Feature Action</string>
   </property>
   <property name="toolTip">
    <string>Run Feature Action</string>
   </property>
  </action>
  <action name="mActionPanToSelected">
   <property name="icon">
    <iconset resource="../../images/images.qrc">
     <normaloff>:/images/themes/default/mActionPanToSelected.svg</normaloff>:/images/themes/default/mActionPanToSelected.svg</iconset>
   </property>
   <property name="text">
    <string>Pan Map to Selection</string>
   </property>
   <property name="toolTip">
    <string>Pan Map to Selection</string>
   </property>
  </action>
  <action name="mActionTouch">
   <property name="checkable">
    <bool>true</bool>
   </property>
   <property name="icon">
    <iconset>
     <normaloff>:/images/themes/default/mActionTouch.png</normaloff>:/images/themes/default/mActionTouch.png</iconset>
   </property>
   <property name="text">
    <string>Touch zoom and pan</string>
   </property>
   <property name="toolTip">
    <string>Touch zoom and pan</string>
   </property>
  </action>
  <action name="mActionOffsetCurve">
   <property name="checkable">
    <bool>true</bool>
   </property>
   <property name="icon">
    <iconset resource="../../images/images.qrc">
     <normaloff>:/images/themes/default/mActionOffsetCurve.png</normaloff>:/images/themes/default/mActionOffsetCurve.png</iconset>
   </property>
   <property name="text">
    <string>Offset Curve</string>
   </property>
  </action>
  <action name="mActionCopyStyle">
   <property name="icon">
    <iconset resource="../../images/images.qrc">
     <normaloff>:/images/themes/default/mActionEditCopy.png</normaloff>:/images/themes/default/mActionEditCopy.png</iconset>
   </property>
   <property name="text">
    <string>Copy style</string>
   </property>
  </action>
  <action name="mActionPasteStyle">
   <property name="icon">
    <iconset resource="../../images/images.qrc">
     <normaloff>:/images/themes/default/mActionEditPaste.png</normaloff>:/images/themes/default/mActionEditPaste.png</iconset>
   </property>
   <property name="text">
    <string>Paste style</string>
   </property>
  </action>
  <action name="mActionAddWcsLayer">
   <property name="icon">
    <iconset resource="../../images/images.qrc">
     <normaloff>:/images/themes/default/mActionAddWcsLayer.svg</normaloff>:/images/themes/default/mActionAddWcsLayer.svg</iconset>
   </property>
   <property name="text">
    <string>Add WCS Layer...</string>
   </property>
  </action>
  <action name="mActionDecorationGrid">
   <property name="icon">
    <iconset resource="../../images/images.qrc">
     <normaloff>:/images/themes/default/transformed.png</normaloff>:/images/themes/default/transformed.png</iconset>
   </property>
   <property name="text">
    <string>&amp;Grid</string>
   </property>
   <property name="toolTip">
    <string>Grid</string>
   </property>
   <property name="whatsThis">
    <string>Creates a scale bar that is displayed on the map canvas</string>
   </property>
  </action>
  <action name="mActionPinLabels">
   <property name="checkable">
    <bool>true</bool>
   </property>
   <property name="icon">
    <iconset resource="../../images/images.qrc">
     <normaloff>:/images/themes/default/mActionPinLabels.svg</normaloff>:/images/themes/default/mActionPinLabels.svg</iconset>
   </property>
   <property name="text">
    <string>Pin/Unpin Labels</string>
   </property>
   <property name="toolTip">
    <string>Pin/Unpin Labels
Click or marquee on label to pin
Shift unpins, Ctl (Cmd) toggles state
Acts on all editable layers</string>
   </property>
  </action>
  <action name="mActionShowPinnedLabels">
   <property name="checkable">
    <bool>true</bool>
   </property>
   <property name="icon">
    <iconset resource="../../images/images.qrc">
     <normaloff>:/images/themes/default/mActionShowPinnedLabels.svg</normaloff>:/images/themes/default/mActionShowPinnedLabels.svg</iconset>
   </property>
   <property name="text">
    <string>Highlight Pinned Labels</string>
   </property>
   <property name="toolTip">
    <string>Highlight Pinned Labels</string>
   </property>
  </action>
  <action name="mActionNewBlankProject">
   <property name="icon">
    <iconset resource="../../images/images.qrc">
     <normaloff>:/images/themes/default/mActionFileNew.svg</normaloff>:/images/themes/default/mActionFileNew.svg</iconset>
   </property>
   <property name="text">
    <string>New Blank Project</string>
   </property>
   <property name="toolTip">
    <string>New Blank Project</string>
   </property>
  </action>
  <action name="mActionLocalCumulativeCutStretch">
   <property name="icon">
    <iconset resource="../../images/images.qrc">
     <normaloff>:/images/themes/default/mActionLocalCumulativeCutStretch.png</normaloff>:/images/themes/default/mActionLocalCumulativeCutStretch.png</iconset>
   </property>
   <property name="text">
    <string>Local Cumulative Cut Stretch</string>
   </property>
   <property name="toolTip">
    <string>Local cumulative cut stretch using current extent, default limits and estimated values.</string>
   </property>
  </action>
  <action name="mActionFullCumulativeCutStretch">
   <property name="icon">
    <iconset resource="../../images/images.qrc">
     <normaloff>:/images/themes/default/mActionFullCumulativeCutStretch.png</normaloff>:/images/themes/default/mActionFullCumulativeCutStretch.png</iconset>
   </property>
   <property name="text">
    <string>Full Dataset Cumulative Cut Stretch</string>
   </property>
   <property name="toolTip">
    <string>Cumulative cut stretch using full dataset extent, default limits and estimated values.</string>
   </property>
  </action>
  <action name="mActionShowHideLabels">
   <property name="checkable">
    <bool>true</bool>
   </property>
   <property name="icon">
    <iconset resource="../../images/images.qrc">
     <normaloff>:/images/themes/default/mActionShowHideLabels.svg</normaloff>:/images/themes/default/mActionShowHideLabels.svg</iconset>
   </property>
   <property name="text">
    <string>Show/Hide Labels</string>
   </property>
   <property name="toolTip">
    <string>Show/Hide Labels
Click or marquee on feature to show label
Shift+click or marquee on label to hide it
Acts on currently active editable layer</string>
   </property>
  </action>
  <action name="mActionHtmlAnnotation">
   <property name="checkable">
    <bool>true</bool>
   </property>
   <property name="icon">
    <iconset resource="../../images/images.qrc">
     <normaloff>:/images/themes/default/mActionFormAnnotation.png</normaloff>:/images/themes/default/mActionFormAnnotation.png</iconset>
   </property>
   <property name="text">
    <string>Html Annotation</string>
   </property>
   <property name="toolTip">
    <string>Html Annotation</string>
   </property>
  </action>
  <action name="mActionDuplicateLayer">
   <property name="icon">
    <iconset resource="../../images/images.qrc">
     <normaloff>:/images/themes/default/mActionDuplicateLayer.svg</normaloff>:/images/themes/default/mActionDuplicateLayer.svg</iconset>
   </property>
   <property name="text">
    <string>Duplicate Layer(s)</string>
   </property>
   <property name="toolTip">
    <string>Duplicate Layer(s)</string>
   </property>
  </action>
  <action name="mActionSvgAnnotation">
   <property name="checkable">
    <bool>true</bool>
   </property>
   <property name="icon">
    <iconset resource="../../images/images.qrc">
     <normaloff>:/images/themes/default/mActionSaveAsSVG.png</normaloff>:/images/themes/default/mActionSaveAsSVG.png</iconset>
   </property>
   <property name="text">
    <string>SVG annotation</string>
   </property>
  </action>
  <action name="mActionSaveAllEdits">
   <property name="icon">
    <iconset resource="../../images/images.qrc">
     <normaloff>:/images/themes/default/mActionSaveAllEdits.svg</normaloff>:/images/themes/default/mActionSaveAllEdits.svg</iconset>
   </property>
   <property name="text">
    <string>Save for All Layers</string>
   </property>
   <property name="toolTip">
    <string>Save for All Layers</string>
   </property>
   <property name="statusTip">
    <string/>
   </property>
  </action>
  <action name="mActionRollbackAllEdits">
   <property name="icon">
    <iconset resource="../../images/images.qrc">
     <normaloff>:/images/themes/default/mActionRollbackAllEdits.svg</normaloff>:/images/themes/default/mActionRollbackAllEdits.svg</iconset>
   </property>
   <property name="text">
    <string>Rollback for All Layers</string>
   </property>
   <property name="toolTip">
    <string>Rollback for All Layers</string>
   </property>
   <property name="statusTip">
    <string/>
   </property>
  </action>
  <action name="mActionCancelAllEdits">
   <property name="icon">
    <iconset resource="../../images/images.qrc">
     <normaloff>:/images/themes/default/mActionCancelAllEdits.svg</normaloff>:/images/themes/default/mActionCancelAllEdits.svg</iconset>
   </property>
   <property name="text">
    <string>Cancel for All Layers</string>
   </property>
   <property name="toolTip">
    <string>Cancel for All Layers</string>
   </property>
   <property name="statusTip">
    <string/>
   </property>
  </action>
  <action name="mActionRollbackEdits">
   <property name="icon">
    <iconset resource="../../images/images.qrc">
     <normaloff>:/images/themes/default/mActionRollbackEdits.svg</normaloff>:/images/themes/default/mActionRollbackEdits.svg</iconset>
   </property>
   <property name="text">
    <string>Rollback for Selected Layer(s)</string>
   </property>
   <property name="toolTip">
    <string>Rollback for Selected Layer(s)</string>
   </property>
   <property name="statusTip">
    <string/>
   </property>
  </action>
  <action name="mActionAllEdits">
   <property name="icon">
    <iconset resource="../../images/images.qrc">
     <normaloff>:/images/themes/default/mActionAllEdits.svg</normaloff>:/images/themes/default/mActionAllEdits.svg</iconset>
   </property>
   <property name="text">
    <string>Current Edits</string>
   </property>
   <property name="toolTip">
    <string>Current Edits</string>
   </property>
   <property name="statusTip">
    <string/>
   </property>
  </action>
  <action name="mActionCancelEdits">
   <property name="icon">
    <iconset resource="../../images/images.qrc">
     <normaloff>:/images/themes/default/mActionCancelEdits.svg</normaloff>:/images/themes/default/mActionCancelEdits.svg</iconset>
   </property>
   <property name="text">
    <string>Cancel for Selected Layer(s)</string>
   </property>
   <property name="toolTip">
    <string>Cancel for Selected Layer(s)</string>
   </property>
   <property name="statusTip">
    <string/>
   </property>
  </action>
  <action name="mActionSaveLayerEdits">
   <property name="icon">
    <iconset resource="../../images/images.qrc">
     <normaloff>:/images/themes/default/mActionSaveAllEdits.svg</normaloff>:/images/themes/default/mActionSaveAllEdits.svg</iconset>
   </property>
   <property name="text">
    <string>Save Layer Edits</string>
   </property>
   <property name="toolTip">
    <string>Save Layer Edits</string>
   </property>
  </action>
  <action name="mActionRotateFeature">
   <property name="checkable">
    <bool>true</bool>
   </property>
   <property name="icon">
    <iconset resource="../../images/images.qrc">
     <normaloff>:/images/themes/default/mActionRotateFeature.png</normaloff>:/images/themes/default/mActionRotateFeature.png</iconset>
   </property>
   <property name="text">
    <string>Rotate Feature(s)</string>
   </property>
   <property name="toolTip">
    <string>Rotate Feature(s)</string>
   </property>
  </action>
  <action name="mActionOSMDownload">
   <property name="text">
    <string>&amp;Download data</string>
   </property>
  </action>
  <action name="mActionOSMImport">
   <property name="text">
    <string>&amp;Import topology from XML</string>
   </property>
  </action>
  <action name="mActionOSMExport">
   <property name="text">
    <string>&amp;Export topology to SpatiaLite</string>
   </property>
  </action>
  <action name="mActionIncreaseBrightness">
   <property name="icon">
    <iconset resource="../../images/images.qrc">
     <normaloff>:/images/themes/default/mActionIncreaseBrightness.svg</normaloff>:/images/themes/default/mActionIncreaseBrightness.svg</iconset>
   </property>
   <property name="text">
    <string>Increase brightness</string>
   </property>
  </action>
  <action name="mActionDecreaseBrightness">
   <property name="icon">
    <iconset resource="../../images/images.qrc">
     <normaloff>:/images/themes/default/mActionDecreaseBrightness.svg</normaloff>:/images/themes/default/mActionDecreaseBrightness.svg</iconset>
   </property>
   <property name="text">
    <string>Decrease brightness</string>
   </property>
  </action>
  <action name="mActionIncreaseContrast">
   <property name="icon">
    <iconset resource="../../images/images.qrc">
     <normaloff>:/images/themes/default/mActionIncreaseContrast.svg</normaloff>:/images/themes/default/mActionIncreaseContrast.svg</iconset>
   </property>
   <property name="text">
    <string>Increase contrast</string>
   </property>
  </action>
  <action name="mActionDecreaseContrast">
   <property name="icon">
    <iconset resource="../../images/images.qrc">
     <normaloff>:/images/themes/default/mActionDecreaseContrast.svg</normaloff>:/images/themes/default/mActionDecreaseContrast.svg</iconset>
   </property>
   <property name="text">
    <string>Decrease contrast</string>
   </property>
  </action>
  <action name="mActionSelectByExpression">
   <property name="icon">
    <iconset resource="../../images/images.qrc">
     <normaloff>:/images/themes/default/mIconExpressionSelect.svg</normaloff>:/images/themes/default/mIconExpressionSelect.svg</iconset>
   </property>
   <property name="text">
    <string>Select By Expression</string>
   </property>
   <property name="toolTip">
    <string>Select features using an expression</string>
   </property>
  </action>
  <action name="mActionNeedSupport">
   <property name="text">
    <string>Need commercial support?</string>
   </property>
  </action>
  <action name="mActionOpenFieldCalc">
   <property name="icon">
    <iconset resource="../../images/images.qrc">
     <normaloff>:/images/themes/default/mActionCalculateField.png</normaloff>:/images/themes/default/mActionCalculateField.png</iconset>
   </property>
   <property name="text">
    <string>Open Field Calculator</string>
   </property>
   <property name="toolTip">
    <string>Open Field Calculator</string>
   </property>
  </action>
  <action name="mActionAddDelimitedText">
   <property name="icon">
    <iconset resource="../../images/images.qrc">
     <normaloff>:/images/themes/default/mActionAddDelimitedTextLayer.svg</normaloff>:/images/themes/default/mActionAddDelimitedTextLayer.svg</iconset>
   </property>
   <property name="text">
    <string>Add Delimited Text Layer...</string>
   </property>
   <property name="toolTip">
    <string>Add Delimited Text Layer</string>
   </property>
  </action>
  <action name="mActionPasteAsNewVector">
   <property name="text">
    <string>New Vector Layer</string>
   </property>
   <property name="toolTip">
    <string>Paste features in clipboard into a new OGR vector layer.</string>
   </property>
  </action>
  <action name="mActionPasteAsNewMemoryVector">
   <property name="text">
    <string>New Memory Vector Layer</string>
   </property>
   <property name="toolTip">
    <string>Paste features in clipboard into a new memory vector layer.</string>
   </property>
  </action>
  <action name="mActionDxfExport">
   <property name="text">
    <string>DXF Export...</string>
   </property>
  </action>
  <action name="mActionFillRing">
   <property name="checkable">
    <bool>true</bool>
   </property>
   <property name="icon">
    <iconset>
     <normaloff>:/images/themes/default/mActionFillRing.png</normaloff>:/images/themes/default/mActionFillRing.png</iconset>
   </property>
   <property name="text">
    <string>Fill Ring</string>
   </property>
   <property name="toolTip">
    <string>Fill Ring</string>
   </property>
  </action>
  <action name="mActionAddLayerDefinition">
   <property name="text">
    <string>Add from Layer Definition File...</string>
   </property>
  </action>
  <action name="mActionSaveLayerDefinition">
   <property name="text">
    <string>Save As Layer Definition File...</string>
   </property>
  </action>
<<<<<<< HEAD
  <action name="mActionPreviewModeOff">
   <property name="checkable">
    <bool>true</bool>
   </property>
   <property name="checked">
    <bool>true</bool>
   </property>
   <property name="text">
    <string>Normal</string>
   </property>
   <property name="toolTip">
    <string>Normal preview mode</string>
   </property>
  </action>
  <action name="mActionPreviewModeGrayscale">
   <property name="checkable">
    <bool>true</bool>
   </property>
   <property name="text">
    <string>Simulate photocopy (grayscale)</string>
   </property>
   <property name="toolTip">
    <string>Simulate Photocopy (Grayscale)</string>
   </property>
  </action>
  <action name="mActionPreviewModeMono">
   <property name="checkable">
    <bool>true</bool>
   </property>
   <property name="text">
    <string>Simulate fax (mono)</string>
   </property>
   <property name="toolTip">
    <string>Simulate Fax (Mono)</string>
   </property>
  </action>
  <action name="mActionPreviewProtanope">
   <property name="checkable">
    <bool>true</bool>
   </property>
   <property name="text">
    <string>Simulate color blindness (Protanope)</string>
   </property>
   <property name="toolTip">
    <string>Simulate Color Blindness (Protanope)</string>
   </property>
  </action>
  <action name="mActionPreviewDeuteranope">
   <property name="checkable">
    <bool>true</bool>
   </property>
   <property name="text">
    <string>Simulate color blindness (Deuteranope)</string>
   </property>
   <property name="toolTip">
    <string>Simulate Color Blindness (Deuteranope)</string>
=======
  <action name="mActionSetLayerScaleVisibility">
   <property name="text">
    <string>Set Scale Visibility of Layer(s)</string>
>>>>>>> 0b072e6e
   </property>
  </action>
 </widget>
 <resources>
  <include location="../../images/images.qrc"/>
 </resources>
 <connections/>
</ui><|MERGE_RESOLUTION|>--- conflicted
+++ resolved
@@ -2181,7 +2181,6 @@
     <string>Save As Layer Definition File...</string>
    </property>
   </action>
-<<<<<<< HEAD
   <action name="mActionPreviewModeOff">
    <property name="checkable">
     <bool>true</bool>
@@ -2238,11 +2237,11 @@
    </property>
    <property name="toolTip">
     <string>Simulate Color Blindness (Deuteranope)</string>
-=======
+   </property>
+  </action>
   <action name="mActionSetLayerScaleVisibility">
    <property name="text">
     <string>Set Scale Visibility of Layer(s)</string>
->>>>>>> 0b072e6e
    </property>
   </action>
  </widget>
