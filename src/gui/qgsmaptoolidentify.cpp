--- conflicted
+++ resolved
@@ -457,14 +457,8 @@
   }
 
   QgsRasterIdentifyResult identifyResult;
-<<<<<<< HEAD
-  // We can only use context (extent, width, height) if layer is not reprojected,
-  // otherwise we don't know source resolution (size).
+  // We can only use current map canvas context (extent, width, height) if layer is not reprojected,
   if ( mCanvas->hasCrsTransformEnabled() && dprovider->crs() != mCanvas->mapSettings().destinationCrs() )
-=======
-  // We can only use current map canvas context (extent, width, height) if layer is not reprojected,
-  if ( mCanvas->hasCrsTransformEnabled() && dprovider->crs() != mCanvas->mapRenderer()->destinationCrs() )
->>>>>>> 4e3738a2
   {
     // To get some reasonable response for point/line WMS vector layers we must
     // use a context with approximately a resolution in layer CRS units
