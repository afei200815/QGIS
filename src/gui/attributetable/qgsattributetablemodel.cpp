/***************************************************************************
     QgsAttributeTableModel.cpp
     --------------------------------------
    Date                 : Feb 2009
    Copyright            : (C) 2009 Vita Cizek
    Email                : weetya (at) gmail.com
 ***************************************************************************
 *                                                                         *
 *   This program is free software; you can redistribute it and/or modify  *
 *   it under the terms of the GNU General Public License as published by  *
 *   the Free Software Foundation; either version 2 of the License, or     *
 *   (at your option) any later version.                                   *
 *                                                                         *
 ***************************************************************************/

#include "qgsapplication.h"
#include "qgsattributetablemodel.h"
#include "qgsattributetablefiltermodel.h"

#include "qgsattributeaction.h"
#include "qgseditorwidgetregistry.h"
#include "qgsexpression.h"
#include "qgsconditionalstyle.h"
#include "qgsfielduiproperties.h"
#include "qgsfield.h"
#include "qgslogger.h"
#include "qgsmapcanvas.h"
#include "qgsmaplayeractionregistry.h"
#include "qgsmaplayerregistry.h"
#include "qgsrendererv2.h"
#include "qgsvectorlayer.h"
#include "qgssymbollayerv2utils.h"

#include <QVariant>

#include <limits>

QgsAttributeTableModel::QgsAttributeTableModel( QgsVectorLayerCache *layerCache, QObject *parent )
    : QAbstractTableModel( parent )
    , mLayerCache( layerCache )
    , mFieldCount( 0 )
    , mCachedField( -1 )
{
  QgsDebugMsg( "entered." );

  mExpressionContext << QgsExpressionContextUtils::globalScope()
  << QgsExpressionContextUtils::projectScope()
  << QgsExpressionContextUtils::layerScope( layerCache->layer() );

  if ( layerCache->layer()->geometryType() == QGis::NoGeometry )
  {
    mFeatureRequest.setFlags( QgsFeatureRequest::NoGeometry );
  }

  mFeat.setFeatureId( std::numeric_limits<int>::min() );

  if ( !layer()->hasGeometryType() )
    mFeatureRequest.setFlags( QgsFeatureRequest::NoGeometry );

  loadAttributes();

  connect( mLayerCache, SIGNAL( attributeValueChanged( QgsFeatureId, int, const QVariant& ) ), this, SLOT( attributeValueChanged( QgsFeatureId, int, const QVariant& ) ) );
  connect( layer(), SIGNAL( featuresDeleted( QgsFeatureIds ) ), this, SLOT( featuresDeleted( QgsFeatureIds ) ) );
  connect( layer(), SIGNAL( attributeDeleted( int ) ), this, SLOT( attributeDeleted( int ) ) );
  connect( layer(), SIGNAL( updatedFields() ), this, SLOT( updatedFields() ) );
  connect( layer(), SIGNAL( editCommandEnded() ), this, SLOT( editCommandEnded() ) );
  connect( mLayerCache, SIGNAL( featureAdded( QgsFeatureId ) ), this, SLOT( featureAdded( QgsFeatureId ) ) );
  connect( mLayerCache, SIGNAL( cachedLayerDeleted() ), this, SLOT( layerDeleted() ) );
}

bool QgsAttributeTableModel::loadFeatureAtId( QgsFeatureId fid ) const
{
  QgsDebugMsgLevel( QString( "loading feature %1" ).arg( fid ), 3 );

  if ( fid == std::numeric_limits<int>::min() )
  {
    return false;
  }

  return mLayerCache->featureAtId( fid, mFeat );
}

void QgsAttributeTableModel::featuresDeleted( QgsFeatureIds fids )
{
  QList<int> rows;

  Q_FOREACH ( const QgsFeatureId& fid, fids )
  {
    QgsDebugMsgLevel( QString( "(%2) fid: %1" ).arg( fid ).arg( mFeatureRequest.filterType() ), 4 );

    int row = idToRow( fid );
    if ( row != -1 )
      rows << row;
  }

  qSort( rows );

  int lastRow = -1;
  int beginRow = -1;
  int currentRowCount = 0;
  int removedRows = 0;
  bool reset = false;

  Q_FOREACH ( int row, rows )
  {
#if 0
    qDebug() << "Row: " << row << ", begin " << beginRow << ", last " << lastRow << ", current " << currentRowCount << ", removed " << removedRows;
#endif
    if ( lastRow == -1 )
    {
      beginRow = row;
    }

    if ( row != lastRow + 1 && lastRow != -1 )
    {
      if ( rows.count() > 100 && currentRowCount < 10 )
      {
        reset = true;
        break;
      }
      removeRows( beginRow - removedRows, currentRowCount );

      beginRow = row;
      removedRows += currentRowCount;
      currentRowCount = 0;
    }

    currentRowCount++;

    lastRow = row;
  }

  if ( !reset )
    removeRows( beginRow - removedRows, currentRowCount );
  else
    resetModel();
}

bool QgsAttributeTableModel::removeRows( int row, int count, const QModelIndex &parent )
{
  beginRemoveRows( parent, row, row + count - 1 );
#ifdef QGISDEBUG
  if ( 3 > QgsLogger::debugLevel() )
    QgsDebugMsgLevel( QString( "remove %2 rows at %1 (rows %3, ids %4)" ).arg( row ).arg( count ).arg( mRowIdMap.size() ).arg( mIdRowMap.size() ), 3 );
#endif

  // clean old references
  for ( int i = row; i < row + count; i++ )
  {
    mFieldCache.remove( mRowIdMap[i] );
    mIdRowMap.remove( mRowIdMap[ i ] );
    mRowIdMap.remove( i );
  }

  // update maps
  int n = mRowIdMap.size() + count;
  for ( int i = row + count; i < n; i++ )
  {
    QgsFeatureId id = mRowIdMap[i];
    mIdRowMap[ id ] -= count;
    mRowIdMap[ i-count ] = id;
    mRowIdMap.remove( i );
  }

#ifdef QGISDEBUG
  if ( 4 > QgsLogger::debugLevel() )
  {
    QgsDebugMsgLevel( QString( "after removal rows %1, ids %2" ).arg( mRowIdMap.size() ).arg( mIdRowMap.size() ), 4 );
    QgsDebugMsgLevel( "id->row", 4 );
    for ( QHash<QgsFeatureId, int>::iterator it = mIdRowMap.begin(); it != mIdRowMap.end(); ++it )
      QgsDebugMsgLevel( QString( "%1->%2" ).arg( FID_TO_STRING( it.key() ) ).arg( *it ), 4 );

    QHash<QgsFeatureId, int>::iterator idit;

    QgsDebugMsgLevel( "row->id", 4 );
    for ( QHash<int, QgsFeatureId>::iterator it = mRowIdMap.begin(); it != mRowIdMap.end(); ++it )
      QgsDebugMsgLevel( QString( "%1->%2" ).arg( it.key() ).arg( FID_TO_STRING( *it ) ), 4 );
  }
#endif

  Q_ASSERT( mRowIdMap.size() == mIdRowMap.size() );

  endRemoveRows();

  return true;
}

void QgsAttributeTableModel::featureAdded( QgsFeatureId fid )
{
  QgsDebugMsgLevel( QString( "(%2) fid: %1" ).arg( fid ).arg( mFeatureRequest.filterType() ), 4 );
  bool featOk = true;

  if ( mFeat.id() != fid )
    featOk = loadFeatureAtId( fid );

  if ( featOk && mFeatureRequest.acceptFeature( mFeat ) )
  {
    mFieldCache[ fid ] = mFeat.attribute( mCachedField );

    int n = mRowIdMap.size();
    beginInsertRows( QModelIndex(), n, n );

    mIdRowMap.insert( fid, n );
    mRowIdMap.insert( n, fid );

    endInsertRows();

    reload( index( rowCount() - 1, 0 ), index( rowCount() - 1, columnCount() ) );
  }
}

void QgsAttributeTableModel::updatedFields()
{
  QgsDebugMsg( "entered." );
  loadAttributes();
  emit modelChanged();
}

void QgsAttributeTableModel::editCommandEnded()
{
  reload( createIndex( mChangedCellBounds.top(), mChangedCellBounds.left() ),
          createIndex( mChangedCellBounds.bottom(), mChangedCellBounds.right() ) );

  mChangedCellBounds = QRect();
}

void QgsAttributeTableModel::attributeDeleted( int idx )
{
  if ( idx == mCachedField )
  {
    prefetchColumnData( -1 );
  }
}

void QgsAttributeTableModel::layerDeleted()
{
  QgsDebugMsg( "entered." );

  removeRows( 0, rowCount() );

  mAttributeWidgetCaches.clear();
  mAttributes.clear();
  mWidgetFactories.clear();
  mWidgetConfigs.clear();
}

void QgsAttributeTableModel::attributeValueChanged( QgsFeatureId fid, int idx, const QVariant &value )
{
  QgsDebugMsgLevel( QString( "(%4) fid: %1, idx: %2, value: %3" ).arg( fid ).arg( idx ).arg( value.toString() ).arg( mFeatureRequest.filterType() ), 3 );

  if ( idx == mCachedField )
    mFieldCache[ fid ] = value;

  // No filter request: skip all possibly heavy checks
  if ( mFeatureRequest.filterType() == QgsFeatureRequest::FilterNone )
  {
    setData( index( idToRow( fid ), fieldCol( idx ) ), value, Qt::EditRole );
  }
  else
  {
    if ( loadFeatureAtId( fid ) )
    {
      if ( mFeatureRequest.acceptFeature( mFeat ) )
      {
        if ( !mIdRowMap.contains( fid ) )
        {
          // Feature changed in such a way, it will be shown now
          featureAdded( fid );
        }
        else
        {
          // Update representation
          setData( index( idToRow( fid ), fieldCol( idx ) ), value, Qt::EditRole );
        }
      }
      else
      {
        if ( mIdRowMap.contains( fid ) )
        {
          // Feature changed such, that it is no longer shown
          featuresDeleted( QgsFeatureIds() << fid );
        }
        // else: we don't care
      }
    }
  }
}

void QgsAttributeTableModel::loadAttributes()
{
  if ( !layer() )
  {
    return;
  }

  bool ins = false, rm = false;

  QgsAttributeList attributes;
  const QgsFields& fields = layer()->fields();

  mWidgetFactories.clear();
  mAttributeWidgetCaches.clear();
  mWidgetConfigs.clear();

  for ( int idx = 0; idx < fields.count(); ++idx )
  {
    const QString widgetType = layer()->editorWidgetV2( idx );
    QgsEditorWidgetFactory* widgetFactory = QgsEditorWidgetRegistry::instance()->factory( widgetType );
    if ( widgetFactory && widgetType != "Hidden" )
    {
      mWidgetFactories.append( widgetFactory );
      mWidgetConfigs.append( layer()->editorWidgetV2Config( idx ) );
      mAttributeWidgetCaches.append( widgetFactory->createCache( layer(), idx, mWidgetConfigs.last() ) );

      attributes << idx;
    }
  }

  if ( mFieldCount < attributes.size() )
  {
    ins = true;
    beginInsertColumns( QModelIndex(), mFieldCount, attributes.size() - 1 );
  }
  else if ( attributes.size() < mFieldCount )
  {
    rm = true;
    beginRemoveColumns( QModelIndex(), attributes.size(), mFieldCount - 1 );
  }

  mFieldCount = attributes.size();
  mAttributes = attributes;

  if ( ins )
  {
    endInsertColumns();
  }
  else if ( rm )
  {
    endRemoveColumns();
  }
}

void QgsAttributeTableModel::loadLayer()
{
  QgsDebugMsg( "entered." );

  // make sure attributes are properly updated before caching the data
  // (emit of progress() signal may enter event loop and thus attribute
  // table view may be updated with inconsistent model which may assume
  // wrong number of attributes)
  loadAttributes();

  beginResetModel();

  if ( rowCount() != 0 )
  {
    removeRows( 0, rowCount() );
  }

  QgsFeatureIterator features = mLayerCache->getFeatures( mFeatureRequest );

  int i = 0;

  QTime t;
  t.start();

  QgsFeature feat;
  while ( features.nextFeature( feat ) )
  {
    ++i;

    if ( t.elapsed() > 1000 )
    {
      bool cancel = false;
      emit progress( i, cancel );
      if ( cancel )
        break;

      t.restart();
    }
    mFeat = feat;
    featureAdded( feat.id() );
  }

  emit finished();

  connect( mLayerCache, SIGNAL( invalidated() ), this, SLOT( loadLayer() ), Qt::UniqueConnection );

  endResetModel();
}

void QgsAttributeTableModel::fieldConditionalStyleChanged( const QString &fieldName )
{
  if ( fieldName.isNull() )
  {
    mRowStylesMap.clear();
    emit dataChanged( index( 0, 0 ), index( rowCount() - 1, columnCount() - 1 ) );
    return;
  }

  int fieldIndex = mLayerCache->layer()->fieldNameIndex( fieldName );
  if ( fieldIndex == -1 )
    return;

  //whole column has changed
  int col = fieldCol( fieldIndex );
  emit dataChanged( index( 0, col ), index( rowCount() - 1, col ) );
}

void QgsAttributeTableModel::swapRows( QgsFeatureId a, QgsFeatureId b )
{
  if ( a == b )
    return;

  int rowA = idToRow( a );
  int rowB = idToRow( b );

  //emit layoutAboutToBeChanged();

  mRowIdMap.remove( rowA );
  mRowIdMap.remove( rowB );
  mRowIdMap.insert( rowA, b );
  mRowIdMap.insert( rowB, a );

  mIdRowMap.remove( a );
  mIdRowMap.remove( b );
  mIdRowMap.insert( a, rowB );
  mIdRowMap.insert( b, rowA );

  //emit layoutChanged();
}

int QgsAttributeTableModel::idToRow( QgsFeatureId id ) const
{
  if ( !mIdRowMap.contains( id ) )
  {
    QgsDebugMsg( QString( "idToRow: id %1 not in the map" ).arg( id ) );
    return -1;
  }

  return mIdRowMap[id];
}

QModelIndex QgsAttributeTableModel::idToIndex( QgsFeatureId id ) const
{
  return index( idToRow( id ), 0 );
}

QModelIndexList QgsAttributeTableModel::idToIndexList( QgsFeatureId id ) const
{
  QModelIndexList indexes;

  int row = idToRow( id );
  for ( int column = 0; column < columnCount(); ++column )
  {
    indexes.append( index( row, column ) );
  }

  return indexes;
}

QgsFeatureId QgsAttributeTableModel::rowToId( const int row ) const
{
  if ( !mRowIdMap.contains( row ) )
  {
    QgsDebugMsg( QString( "rowToId: row %1 not in the map" ).arg( row ) );
    // return negative infinite (to avoid collision with newly added features)
    return std::numeric_limits<int>::min();
  }

  return mRowIdMap[row];
}

int QgsAttributeTableModel::fieldIdx( int col ) const
{
  return mAttributes[ col ];
}

int QgsAttributeTableModel::fieldCol( int idx ) const
{
  return mAttributes.indexOf( idx );
}

int QgsAttributeTableModel::rowCount( const QModelIndex &parent ) const
{
  Q_UNUSED( parent );
  return mRowIdMap.size();
}

int QgsAttributeTableModel::columnCount( const QModelIndex &parent ) const
{
  Q_UNUSED( parent );
  return qMax( 1, mFieldCount );  // if there are zero columns all model indices will be considered invalid
}

QVariant QgsAttributeTableModel::headerData( int section, Qt::Orientation orientation, int role ) const
{
  if ( !layer() )
    return QVariant();

  if ( role == Qt::DisplayRole )
  {
    if ( orientation == Qt::Vertical ) //row
    {
      return QVariant( section );
    }
    else if ( section >= 0 && section < mFieldCount )
    {
      QString attributeName = layer()->attributeAlias( mAttributes[section] );
      if ( attributeName.isEmpty() )
      {
        QgsField field = layer()->fields()[ mAttributes[section] ];
        attributeName = field.name();
      }
      return QVariant( attributeName );
    }
    else
    {
      return tr( "feature id" );
    }
  }
  else
  {
    return QVariant();
  }
}

QVariant QgsAttributeTableModel::data( const QModelIndex &index, int role ) const
{
  if ( !index.isValid() ||
       ( role != Qt::TextAlignmentRole
         && role != Qt::DisplayRole
         && role != Qt::EditRole
         && role != SortRole
         && role != FeatureIdRole
         && role != FieldIndexRole
         && role != Qt::BackgroundColorRole
         && role != Qt::TextColorRole
         && role != Qt::DecorationRole
         && role != Qt::FontRole
       )
     )
    return QVariant();

  QgsFeatureId rowId = rowToId( index.row() );

  if ( role == FeatureIdRole )
    return rowId;

  if ( index.column() >= mFieldCount )
    return role == Qt::DisplayRole ? rowId : QVariant();

  int fieldId = mAttributes[ index.column()];

  if ( role == FieldIndexRole )
    return fieldId;

  QgsField field = layer()->fields().at( fieldId );

  QVariant::Type fldType = field.type();
  bool fldNumeric = ( fldType == QVariant::Int || fldType == QVariant::Double || fldType == QVariant::LongLong );

  if ( role == Qt::TextAlignmentRole )
  {
    if ( fldNumeric )
      return QVariant( Qt::AlignRight );
    else
      return QVariant( Qt::AlignLeft );
  }

  QVariant val;

  // if we don't have the row in current cache, load it from layer first
  if ( mCachedField == fieldId )
  {
    val = mFieldCache[ rowId ];
  }
  else
  {
    if ( mFeat.id() != rowId || !mFeat.isValid() )
    {
      if ( !loadFeatureAtId( rowId ) )
        return QVariant( "ERROR" );

      if ( mFeat.id() != rowId )
        return QVariant( "ERROR" );
    }

    val = mFeat.attribute( fieldId );
  }

  if ( role == Qt::DisplayRole )
  {
    return mWidgetFactories[ index.column()]->representValue( layer(), fieldId, mWidgetConfigs[ index.column()], mAttributeWidgetCaches[ index.column()], val );
  }

<<<<<<< HEAD
  if ( role == Qt::BackgroundColorRole || role == Qt::TextColorRole || role == Qt::DecorationRole || role == Qt::FontRole )
  {
    mExpressionContext.setFeature( mFeat );

    QgsFieldUIProperties props = layer()->fieldUIProperties( field.name() );
    QList<QgsConditionalStyle> styles = props.matchingConditionalStyles( val, mExpressionContext );
    QgsConditionalStyle style;
    foreach ( QgsConditionalStyle s, styles )
    {
      style.setFont( s.font() );
      if ( s.backgroundColor().isValid() && s.backgroundColor().alpha() != 0 )
        style.setBackgroundColor( s.backgroundColor() );
      if ( s.textColor().isValid() && s.textColor().alpha() != 0 )
        style.setTextColor( s.textColor() );
      if ( s.symbol() )
        style.setSymbol( s.symbol() );
    }

    if ( style.isValid() )
    {
      if ( role == Qt::BackgroundColorRole && style.backgroundColor().isValid() )
        return style.backgroundColor();
      if ( role == Qt::TextColorRole && style.textColor().isValid() )
        return style.textColor();
      if ( role == Qt::DecorationRole )
        return style.icon();
      if ( role == Qt::FontRole )
        return style.font();
    }
=======
  QList<QgsConditionalStyle> styles;
  if ( mRowStylesMap.contains( index.row() ) )
  {
    styles = mRowStylesMap[index.row()];
  }
  else
  {
    styles = QgsConditionalStyle::matchingConditionalStyles( layer()->rowStyles(), QVariant(),  &mFeat );
    mRowStylesMap.insert( index.row(), styles );

  }

  QgsConditionalStyle rowstyle = QgsConditionalStyle::compressStyles( styles );
  QgsFieldUIProperties props = layer()->fieldUIProperties( field.name() );
  styles = QgsConditionalStyle::matchingConditionalStyles( props.conditionalStyles(), val,  &mFeat );
  styles.insert( 0, rowstyle );
  QgsConditionalStyle style = QgsConditionalStyle::compressStyles( styles );

  if ( style.isValid() )
  {
    if ( role == Qt::BackgroundColorRole && style.backgroundColor().isValid() )
      return style.backgroundColor();
    if ( role == Qt::TextColorRole && style.textColor().isValid() )
      return style.textColor();
    if ( role == Qt::DecorationRole )
      return style.icon();
    if ( role == Qt::FontRole )
      return style.font();
>>>>>>> b87073e1
  }

  return val;
}

bool QgsAttributeTableModel::setData( const QModelIndex &index, const QVariant &value, int role )
{
  Q_UNUSED( value )

  if ( !index.isValid() || index.column() >= mFieldCount || role != Qt::EditRole || !layer()->isEditable() )
    return false;

  if ( !layer()->isModified() )
    return false;

  if ( mChangedCellBounds.isNull() )
  {
    mChangedCellBounds = QRect( index.column(), index.row(), 1, 1 );
  }
  else
  {
    if ( index.column() < mChangedCellBounds.left() )
    {
      mChangedCellBounds.setLeft( index.column() );
    }
    if ( index.row() < mChangedCellBounds.top() )
    {
      mChangedCellBounds.setTop( index.row() );
    }
    if ( index.column() > mChangedCellBounds.right() )
    {
      mChangedCellBounds.setRight( index.column() );
    }
    if ( index.row() > mChangedCellBounds.bottom() )
    {
      mChangedCellBounds.setBottom( index.row() );
    }
  }

  return true;
}

Qt::ItemFlags QgsAttributeTableModel::flags( const QModelIndex &index ) const
{
  if ( !index.isValid() )
    return Qt::ItemIsEnabled;

  if ( index.column() >= mFieldCount )
    return Qt::NoItemFlags;

  Qt::ItemFlags flags = QAbstractItemModel::flags( index );

  if ( layer()->isEditable() &&
       layer()->fieldEditable( mAttributes[ index.column()] ) )
    flags |= Qt::ItemIsEditable;

  return flags;
}

void QgsAttributeTableModel::reload( const QModelIndex &index1, const QModelIndex &index2 )
{
  mFeat.setFeatureId( std::numeric_limits<int>::min() );
  emit dataChanged( index1, index2 );
}


void QgsAttributeTableModel::executeAction( int action, const QModelIndex &idx ) const
{
  QgsFeature f = feature( idx );
  layer()->actions()->doAction( action, f, fieldIdx( idx.column() ) );
}

void QgsAttributeTableModel::executeMapLayerAction( QgsMapLayerAction* action, const QModelIndex &idx ) const
{
  QgsFeature f = feature( idx );
  action->triggerForFeature( layer(), &f );
}

QgsFeature QgsAttributeTableModel::feature( const QModelIndex &idx ) const
{
  QgsFeature f;
  f.initAttributes( mAttributes.size() );
  f.setFeatureId( rowToId( idx.row() ) );
  for ( int i = 0; i < mAttributes.size(); i++ )
  {
    f.setAttribute( mAttributes[i], data( index( idx.row(), i ), Qt::EditRole ) );
  }

  return f;
}

void QgsAttributeTableModel::prefetchColumnData( int column )
{
  mFieldCache.clear();

  if ( column == -1 )
  {
    mCachedField = -1;
  }
  else
  {
    if ( column >= mAttributes.count() )
      return;
    int fieldId = mAttributes[ column ];
    const QgsFields& fields = layer()->fields();
    QStringList fldNames;
    fldNames << fields[ fieldId ].name();

    QgsFeatureRequest r( mFeatureRequest );
    QgsFeatureIterator it = mLayerCache->getFeatures( r.setFlags( QgsFeatureRequest::NoGeometry ).setSubsetOfAttributes( fldNames, fields ) );

    QgsFeature f;
    while ( it.nextFeature( f ) )
    {
      mFieldCache.insert( f.id(), f.attribute( fieldId ) );
    }

    mCachedField = fieldId;
  }
}

void QgsAttributeTableModel::setRequest( const QgsFeatureRequest& request )
{
  mFeatureRequest = request;
  if ( layer() && !layer()->hasGeometryType() )
    mFeatureRequest.setFlags( mFeatureRequest.flags() | QgsFeatureRequest::NoGeometry );
}

const QgsFeatureRequest &QgsAttributeTableModel::request() const
{
  return mFeatureRequest;
}<|MERGE_RESOLUTION|>--- conflicted
+++ resolved
@@ -594,37 +594,9 @@
     return mWidgetFactories[ index.column()]->representValue( layer(), fieldId, mWidgetConfigs[ index.column()], mAttributeWidgetCaches[ index.column()], val );
   }
 
-<<<<<<< HEAD
   if ( role == Qt::BackgroundColorRole || role == Qt::TextColorRole || role == Qt::DecorationRole || role == Qt::FontRole )
-  {
-    mExpressionContext.setFeature( mFeat );
-
-    QgsFieldUIProperties props = layer()->fieldUIProperties( field.name() );
-    QList<QgsConditionalStyle> styles = props.matchingConditionalStyles( val, mExpressionContext );
-    QgsConditionalStyle style;
-    foreach ( QgsConditionalStyle s, styles )
-    {
-      style.setFont( s.font() );
-      if ( s.backgroundColor().isValid() && s.backgroundColor().alpha() != 0 )
-        style.setBackgroundColor( s.backgroundColor() );
-      if ( s.textColor().isValid() && s.textColor().alpha() != 0 )
-        style.setTextColor( s.textColor() );
-      if ( s.symbol() )
-        style.setSymbol( s.symbol() );
-    }
-
-    if ( style.isValid() )
-    {
-      if ( role == Qt::BackgroundColorRole && style.backgroundColor().isValid() )
-        return style.backgroundColor();
-      if ( role == Qt::TextColorRole && style.textColor().isValid() )
-        return style.textColor();
-      if ( role == Qt::DecorationRole )
-        return style.icon();
-      if ( role == Qt::FontRole )
-        return style.font();
-    }
-=======
+    {
+  mExpressionContext.setFeature( mFeat );
   QList<QgsConditionalStyle> styles;
   if ( mRowStylesMap.contains( index.row() ) )
   {
@@ -653,9 +625,9 @@
       return style.icon();
     if ( role == Qt::FontRole )
       return style.font();
->>>>>>> b87073e1
-  }
-
+  }
+
+    }
   return val;
 }
 
