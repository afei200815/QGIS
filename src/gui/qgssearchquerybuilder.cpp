/***************************************************************************
    qgssearchquerybuilder.cpp  - Query builder for search strings
    ----------------------
    begin                : March 2006
    copyright            : (C) 2006 by Martin Dobias
    email                : wonder.sk at gmail dot com
 ***************************************************************************
 *                                                                         *
 *   This program is free software; you can redistribute it and/or modify  *
 *   it under the terms of the GNU General Public License as published by  *
 *   the Free Software Foundation; either version 2 of the License, or     *
 *   (at your option) any later version.                                   *
 *                                                                         *
 ***************************************************************************/

#include <QDomDocument>
#include <QDomElement>
#include <QFileDialog>
#include <QFileInfo>
#include <QInputDialog>
#include <QListView>
#include <QMessageBox>
#include <QSettings>
#include <QStandardItem>
#include <QTextStream>
#include "qgsfeature.h"
#include "qgsfield.h"
#include "qgssearchquerybuilder.h"
#include "qgsexpression.h"
#include "qgsvectorlayer.h"
#include "qgslogger.h"

QgsSearchQueryBuilder::QgsSearchQueryBuilder( QgsVectorLayer* layer,
    QWidget *parent, Qt::WFlags fl )
    : QDialog( parent, fl ), mLayer( layer )
{
  setupUi( this );
  setupListViews();

  setWindowTitle( tr( "Search query builder" ) );

  QPushButton *pbn = new QPushButton( tr( "&Test" ) );
  buttonBox->addButton( pbn, QDialogButtonBox::ActionRole );
  connect( pbn, SIGNAL( clicked() ), this, SLOT( on_btnTest_clicked() ) );

  pbn = new QPushButton( tr( "&Clear" ) );
  buttonBox->addButton( pbn, QDialogButtonBox::ActionRole );
  connect( pbn, SIGNAL( clicked() ), this, SLOT( on_btnClear_clicked() ) );

  pbn = new QPushButton( tr( "&Save..." ) );
  buttonBox->addButton( pbn, QDialogButtonBox::ActionRole );
  pbn->setToolTip( tr( "Save query to an xml file" ) );
  connect( pbn, SIGNAL( clicked() ), this, SLOT( saveQuery() ) );

  pbn = new QPushButton( tr( "&Load..." ) );
  buttonBox->addButton( pbn, QDialogButtonBox::ActionRole );
  pbn->setToolTip( tr( "Load query from xml file" ) );
  connect( pbn, SIGNAL( clicked() ), this, SLOT( loadQuery() ) );

  if ( layer )
    lblDataUri->setText( layer->name() );
  populateFields();
}

QgsSearchQueryBuilder::~QgsSearchQueryBuilder()
{
}


void QgsSearchQueryBuilder::populateFields()
{
  if ( !mLayer )
    return;

  QgsDebugMsg( "entering." );
<<<<<<< HEAD
  QRegExp reQuote( "[A-Za-z_][A-Za-z0-9_]*" );
  const QgsFields& fields = mLayer->pendingFields();
  for ( int idx = 0; idx < fields.count(); ++idx )
  {
    QString fieldName = fields[idx].name();
    mFieldMap[fieldName] = idx;
    if ( !reQuote.exactMatch( fieldName ) ) // quote if necessary
      fieldName = QgsExpression::quotedColumnRef( fieldName );
=======
  const QgsFieldMap& fields = mLayer->pendingFields();
  for ( QgsFieldMap::const_iterator it = fields.begin(); it != fields.end(); ++it )
  {
    QString fieldName = it->name();
    mFieldMap[fieldName] = it.key();
>>>>>>> 5f70a68f
    QStandardItem *myItem = new QStandardItem( fieldName );
    myItem->setEditable( false );
    mModelFields->insertRow( mModelFields->rowCount(), myItem );
  }
}

void QgsSearchQueryBuilder::setupListViews()
{
  QgsDebugMsg( "entering." );
  //Models
  mModelFields = new QStandardItemModel();
  mModelValues = new QStandardItemModel();
  lstFields->setModel( mModelFields );
  lstValues->setModel( mModelValues );
  // Modes
  lstFields->setViewMode( QListView::ListMode );
  lstValues->setViewMode( QListView::ListMode );
  lstFields->setSelectionBehavior( QAbstractItemView::SelectRows );
  lstValues->setSelectionBehavior( QAbstractItemView::SelectRows );
  // Performance tip since Qt 4.1
  lstFields->setUniformItemSizes( true );
  lstValues->setUniformItemSizes( true );
}

void QgsSearchQueryBuilder::getFieldValues( int limit )
{
  if ( !mLayer )
  {
    return;
  }
  // clear the values list
  mModelValues->clear();

  // determine the field type
  QString fieldName = mModelFields->data( lstFields->currentIndex() ).toString();
  int fieldIndex = mFieldMap[fieldName];
  QgsField field = mLayer->pendingFields()[fieldIndex];//provider->fields()[fieldIndex];
  bool numeric = ( field.type() == QVariant::Int || field.type() == QVariant::Double );

  QgsFeature feat;
  QString value;

  QgsAttributeList attrs;
  attrs.append( fieldIndex );

  mLayer->select( attrs, QgsRectangle(), false );

  lstValues->setCursor( Qt::WaitCursor );
  // Block for better performance
  mModelValues->blockSignals( true );
  lstValues->setUpdatesEnabled( false );

  /**MH: keep already inserted values in a set. Querying is much faster compared to QStandardItemModel::findItems*/
  QSet<QString> insertedValues;

  while ( mLayer->nextFeature( feat ) &&
          ( limit == 0 || mModelValues->rowCount() != limit ) )
  {
    value = feat.attribute( fieldIndex ).toString();

    if ( !numeric )
    {
      // put string in single quotes and escape single quotes in the string
      value = "'" + value.replace( "'", "''" ) + "'";
    }

    // add item only if it's not there already
    if ( !insertedValues.contains( value ) )
    {
      QStandardItem *myItem = new QStandardItem( value );
      myItem->setEditable( false );
      mModelValues->insertRow( mModelValues->rowCount(), myItem );
      insertedValues.insert( value );
    }
  }
  // Unblock for normal use
  mModelValues->blockSignals( false );
  lstValues->setUpdatesEnabled( true );
  // TODO: already sorted, signal emit to refresh model
  mModelValues->sort( 0 );
  lstValues->setCursor( Qt::ArrowCursor );
}

void QgsSearchQueryBuilder::on_btnSampleValues_clicked()
{
  getFieldValues( 25 );
}

void QgsSearchQueryBuilder::on_btnGetAllValues_clicked()
{
  getFieldValues( 0 );
}

void QgsSearchQueryBuilder::on_btnTest_clicked()
{
  long count = countRecords( txtSQL->toPlainText() );

  // error?
  if ( count == -1 )
    return;

  QMessageBox::information( this, tr( "Search results" ), tr( "Found %n matching feature(s).", "test result", count ) );
}

// This method tests the number of records that would be returned
long QgsSearchQueryBuilder::countRecords( QString searchString )
{
  QgsExpression search( searchString );
  if ( search.hasParserError() )
  {
    QMessageBox::critical( this, tr( "Search string parsing error" ), search.parserErrorString() );
    return -1;
  }

  if ( !mLayer )
    return -1;

  bool fetchGeom = search.needsGeometry();

  int count = 0;
  QgsFeature feat;
  const QgsFields& fields = mLayer->pendingFields();

  if ( !search.prepare( fields ) )
  {
    QMessageBox::critical( this, tr( "Evaluation error" ), search.evalErrorString() );
    return -1;
  }

  QApplication::setOverrideCursor( Qt::WaitCursor );

  QgsAttributeList allAttributes = mLayer->pendingAllAttributesList();
  mLayer->select( allAttributes, QgsRectangle(), fetchGeom );

  while ( mLayer->nextFeature( feat ) )
  {
    QVariant value = search.evaluate( &feat );
    if ( value.toInt() != 0 )
    {
      count++;
    }

    // check if there were errors during evaulating
    if ( search.hasEvalError() )
      break;
  }

  QApplication::restoreOverrideCursor();

  if ( search.hasEvalError() )
  {
    QMessageBox::critical( this, tr( "Error during search" ), search.evalErrorString() );
    return -1;
  }

  return count;
}


void QgsSearchQueryBuilder::on_btnOk_clicked()
{
  // if user hits Ok and there is no query, skip the validation
  if ( txtSQL->toPlainText().trimmed().length() > 0 )
  {
    accept();
    return;
  }

  // test the query to see if it will result in a valid layer
  long numRecs = countRecords( txtSQL->toPlainText() );
  if ( numRecs == -1 )
  {
    // error shown in countRecords
  }
  else if ( numRecs == 0 )
  {
    QMessageBox::warning( this, tr( "No Records" ), tr( "The query you specified results in zero records being returned." ) );
  }
  else
  {
    accept();
  }

}

void QgsSearchQueryBuilder::on_btnEqual_clicked()
{
  txtSQL->insertPlainText( " = " );
}

void QgsSearchQueryBuilder::on_btnLessThan_clicked()
{
  txtSQL->insertPlainText( " < " );
}

void QgsSearchQueryBuilder::on_btnGreaterThan_clicked()
{
  txtSQL->insertPlainText( " > " );
}

void QgsSearchQueryBuilder::on_btnPct_clicked()
{
  txtSQL->insertPlainText( "%" );
}

void QgsSearchQueryBuilder::on_btnIn_clicked()
{
  txtSQL->insertPlainText( " IN " );
}

void QgsSearchQueryBuilder::on_btnNotIn_clicked()
{
  txtSQL->insertPlainText( " NOT IN " );
}

void QgsSearchQueryBuilder::on_btnLike_clicked()
{
  txtSQL->insertPlainText( " LIKE " );
}

QString QgsSearchQueryBuilder::searchString()
{
  return txtSQL->toPlainText();
}

void QgsSearchQueryBuilder::setSearchString( QString searchString )
{
  txtSQL->setPlainText( searchString );
}

void QgsSearchQueryBuilder::on_lstFields_doubleClicked( const QModelIndex &index )
{
  txtSQL->insertPlainText( QgsExpression::quotedColumnRef( mModelFields->data( index ).toString() ) );
}

void QgsSearchQueryBuilder::on_lstValues_doubleClicked( const QModelIndex &index )
{
  txtSQL->insertPlainText( mModelValues->data( index ).toString() );
}

void QgsSearchQueryBuilder::on_btnLessEqual_clicked()
{
  txtSQL->insertPlainText( " <= " );
}

void QgsSearchQueryBuilder::on_btnGreaterEqual_clicked()
{
  txtSQL->insertPlainText( " >= " );
}

void QgsSearchQueryBuilder::on_btnNotEqual_clicked()
{
  txtSQL->insertPlainText( " != " );
}

void QgsSearchQueryBuilder::on_btnAnd_clicked()
{
  txtSQL->insertPlainText( " AND " );
}

void QgsSearchQueryBuilder::on_btnNot_clicked()
{
  txtSQL->insertPlainText( " NOT " );
}

void QgsSearchQueryBuilder::on_btnOr_clicked()
{
  txtSQL->insertPlainText( " OR " );
}

void QgsSearchQueryBuilder::on_btnClear_clicked()
{
  txtSQL->clear();
}

void QgsSearchQueryBuilder::on_btnILike_clicked()
{
  txtSQL->insertPlainText( " ILIKE " );
}

void QgsSearchQueryBuilder::saveQuery()
{
  QSettings s;
  QString lastQueryFileDir = s.value( "/UI/lastQueryFileDir", "" ).toString();
  //save as qqt (QGIS query file)
  QString saveFileName = QFileDialog::getSaveFileName( 0, tr( "Save query to file" ), lastQueryFileDir, "*.qqf" );
  if ( saveFileName.isNull() )
  {
    return;
  }

  if ( !saveFileName.endsWith( ".qqf", Qt::CaseInsensitive ) )
  {
    saveFileName += ".qqf";
  }

  QFile saveFile( saveFileName );
  if ( !saveFile.open( QIODevice::WriteOnly ) )
  {
    QMessageBox::critical( 0, tr( "Error" ), tr( "Could not open file for writing" ) );
    return;
  }

  QDomDocument xmlDoc;
  QDomElement queryElem = xmlDoc.createElement( "Query" );
  QDomText queryTextNode = xmlDoc.createTextNode( txtSQL->toPlainText() );
  queryElem.appendChild( queryTextNode );
  xmlDoc.appendChild( queryElem );

  QTextStream fileStream( &saveFile );
  xmlDoc.save( fileStream, 2 );

  QFileInfo fi( saveFile );
  s.setValue( "/UI/lastQueryFileDir", fi.absolutePath() );
}

void QgsSearchQueryBuilder::loadQuery()
{
  QSettings s;
  QString lastQueryFileDir = s.value( "/UI/lastQueryFileDir", "" ).toString();

  QString queryFileName = QFileDialog::getOpenFileName( 0, tr( "Load query from file" ), lastQueryFileDir, tr( "Query files" ) + " (*.qqf);;" + tr( "All files" ) + " (*)" );
  if ( queryFileName.isNull() )
  {
    return;
  }

  QFile queryFile( queryFileName );
  if ( !queryFile.open( QIODevice::ReadOnly ) )
  {
    QMessageBox::critical( 0, tr( "Error" ), tr( "Could not open file for reading" ) );
    return;
  }
  QDomDocument queryDoc;
  if ( !queryDoc.setContent( &queryFile ) )
  {
    QMessageBox::critical( 0, tr( "Error" ), tr( "File is not a valid xml document" ) );
    return;
  }

  QDomElement queryElem = queryDoc.firstChildElement( "Query" );
  if ( queryElem.isNull() )
  {
    QMessageBox::critical( 0, tr( "Error" ), tr( "File is not a valid query document" ) );
    return;
  }

  QString query = queryElem.text();

  //todo: test if all the attributes are valid
  QgsExpression search( query );
  if ( search.hasParserError() )
  {
    QMessageBox::critical( this, tr( "Search string parsing error" ), search.parserErrorString() );
    return;
  }

  QString newQueryText = query;

#if 0
  // TODO: implement with visitor pattern in QgsExpression

  QStringList attributes = searchTree->referencedColumns();
  QMap< QString, QString> attributesToReplace;
  QStringList existingAttributes;

  //get all existing fields
  QMap<QString, int>::const_iterator fieldIt = mFieldMap.constBegin();
  for ( ; fieldIt != mFieldMap.constEnd(); ++fieldIt )
  {
    existingAttributes.push_back( fieldIt.key() );
  }

  //if a field does not exist, ask what field should be used instead
  QStringList::const_iterator attIt = attributes.constBegin();
  for ( ; attIt != attributes.constEnd(); ++attIt )
  {
    //test if attribute is there
    if ( !mFieldMap.contains( *attIt ) )
    {
      bool ok;
      QString replaceAttribute = QInputDialog::getItem( 0, tr( "Select attribute" ), tr( "There is no attribute '%1' in the current vector layer. Please select an existing attribute" ).arg( *attIt ),
                                 existingAttributes, 0, false, &ok );
      if ( !ok || replaceAttribute.isEmpty() )
      {
        return;
      }
      attributesToReplace.insert( *attIt, replaceAttribute );
    }
  }

  //Now replace all the string in the query
  QList<QgsSearchTreeNode*> columnRefList = searchTree->columnRefNodes();
  QList<QgsSearchTreeNode*>::iterator columnIt = columnRefList.begin();
  for ( ; columnIt != columnRefList.end(); ++columnIt )
  {
    QMap< QString, QString>::const_iterator replaceIt = attributesToReplace.find(( *columnIt )->columnRef() );
    if ( replaceIt != attributesToReplace.constEnd() )
    {
      ( *columnIt )->setColumnRef( replaceIt.value() );
    }
  }

  if ( attributesToReplace.size() > 0 )
  {
    newQueryText = query;
  }
#endif

  txtSQL->clear();
  txtSQL->insertPlainText( newQueryText );
}
<|MERGE_RESOLUTION|>--- conflicted
+++ resolved
@@ -73,22 +73,11 @@
     return;
 
   QgsDebugMsg( "entering." );
-<<<<<<< HEAD
-  QRegExp reQuote( "[A-Za-z_][A-Za-z0-9_]*" );
   const QgsFields& fields = mLayer->pendingFields();
   for ( int idx = 0; idx < fields.count(); ++idx )
   {
     QString fieldName = fields[idx].name();
     mFieldMap[fieldName] = idx;
-    if ( !reQuote.exactMatch( fieldName ) ) // quote if necessary
-      fieldName = QgsExpression::quotedColumnRef( fieldName );
-=======
-  const QgsFieldMap& fields = mLayer->pendingFields();
-  for ( QgsFieldMap::const_iterator it = fields.begin(); it != fields.end(); ++it )
-  {
-    QString fieldName = it->name();
-    mFieldMap[fieldName] = it.key();
->>>>>>> 5f70a68f
     QStandardItem *myItem = new QStandardItem( fieldName );
     myItem->setEditable( false );
     mModelFields->insertRow( mModelFields->rowCount(), myItem );
